--- conflicted
+++ resolved
@@ -61,18 +61,16 @@
    hook specification.  In the new `npe2` pattern, one uses the `autogenerate`
    field in the [WidgetContribution](contributions-widgets).
 
-<<<<<<< HEAD
 For more examples see [](creating-widgets) and
 [GUI gallery examples](https://napari.org/stable/_tags/gui.html) (only a subset
 involve widgets). Additionally,
 [cookiecutter-napari-plugin](https://github.com/napari/cookiecutter-napari-plugin)
 has more robust widget examples that you can adapt to your needs.
-=======
+
 ```{note}
 Notice that `napari` type annotations are strings and not imported. This is to
 avoid including `napari` as a plugin dependency when not strictly required.
 ```
->>>>>>> 2622e1c1
 
 ### Widget example
 
