--- conflicted
+++ resolved
@@ -58,11 +58,7 @@
    ```python
    DataType = Any  # usually something like a numpy array, but varies by layer
    LayerAttributes = dict
-<<<<<<< HEAD
-   LayerName = Literal["image", "labels", "points", "shapes", "surface", "tracks", "vectors", "graph"]
-=======
    LayerName = Literal["graph", "image", "labels", "points", "shapes", "surface", "tracks", "vectors"]
->>>>>>> 79af981f
    FullLayerData = Tuple[DataType, LayerAttributes, LayerName]
    MultiWriterFunction = Callable[[str, List[FullLayerData]], List[str]]
    ```
