name: example-plugin
display_name: Example Plugin
contributions:
  commands:
    - id: example-plugin.hello_world
      title: Hello World
    - id: example-plugin.read_xyz
      title: Read ".xyz" files
      python_name: example_plugin.some_module:get_reader
    - id: example-plugin.write_points
      title: Save points layer to csv
      python_name: example_plugin.some_module:write_points
    - id: example-plugin.my_widget
      title: Open my widget
      python_name: example_plugin.some_module:MyWidget
    - id: example-plugin.do_threshold
      title: Perform threshold on image, return new image
      python_name: example_plugin.some_module:threshold
    - id: example-plugin.threshold_otsu
      title: Threshold using Otsu's method
      python_name: example_plugin.some_module:threshold_otsu
    - id: example-plugin.threshold_li
      title: Threshold using Li's method
      python_name: example_plugin.some_module:threshold_li
    - id: example-plugin.all_thresholds
      title: All thresholds
      python_name: example_plugin.some_module:all_thresholds
    - id: example-plugin.threshold_widget
      title: Make threshold widget with magic_factory
      python_name: example_plugin.some_module:widget_factory
    - id: example-plugin.data.fractal
      title: Create fractal image
      python_name: example_plugin.some_module:create_fractal
  readers:
    - command: example-plugin.read_xyz
      filename_patterns: ["*.xyz"]
      accepts_directories: false
  writers:
    - command: example-plugin.write_points
      filename_extensions: [".csv"]
      layer_types: ["points"]
  widgets:
    - command: example-plugin.my_widget
      display_name: Wizard
    - command: example-plugin.threshold_widget
      display_name: Threshold
    - command: example-plugin.do_threshold
      display_name: Threshold
      autogenerate: true
  menus:
    napari/layers/segment:
<<<<<<< HEAD
      - submenu: threshold_submenu
    threshold_submenu:
      - command: example-plugin.threshold_widget
=======
      - submenu: threshold
      - command: example-plugin.all_thresholds
    threshold:
      - command: example-plugin.threshold_otsu
      - command: example-plugin.threshold_li
  submenus:
    - id: threshold
      label: Thresholding
>>>>>>> ead96868
  themes:
    - label: "Monokai"
      id: "monokai"
      type: "dark"
      syntax_style: "monokai"
      colors:
        canvas: "#000000"
        console: "#000000"
        background: "#272822"
        foreground: "#75715e"
        primary: "#cfcfc2"
        secondary: "#f8f8f2"
        highlight: "#e6db74"
        text: "#a1ef34"
        icon: "#a1ef34"
        warning: "#f92672"
        current: "#66d9ef"
  sample_data:
    - key: fractal
      display_name: Fractal
      command: example-plugin.data.fractal
    - key: napari
      display_name: Tabueran Kiribati
      uri: https://en.wikipedia.org/wiki/Napari#/media/File:Tabuaeran_Kiribati.jpg<|MERGE_RESOLUTION|>--- conflicted
+++ resolved
@@ -49,11 +49,6 @@
       autogenerate: true
   menus:
     napari/layers/segment:
-<<<<<<< HEAD
-      - submenu: threshold_submenu
-    threshold_submenu:
-      - command: example-plugin.threshold_widget
-=======
       - submenu: threshold
       - command: example-plugin.all_thresholds
     threshold:
@@ -62,7 +57,6 @@
   submenus:
     - id: threshold
       label: Thresholding
->>>>>>> ead96868
   themes:
     - label: "Monokai"
       id: "monokai"
