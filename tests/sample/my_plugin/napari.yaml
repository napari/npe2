--- conflicted
+++ resolved
@@ -20,15 +20,12 @@
       title: My single-layer Writer
       short_title: Single
       python_name: my_plugin:writer_function_single
-<<<<<<< HEAD
     - id: my_plugin.generate_random_data
       title: Generate uniform random data
       python_name: my_plugin:random_data
-=======
     - id: my_plugin.some_widget
       title: Create my widget
       python_name: my_plugin:SomeWidget
->>>>>>> 6975529b
   configuration: # call it settings?
     properties:
       my_plugin.reader.lazy:
