name: my_plugin
publisher: publisher
display_name: My Plugin
license: BSD-3-Clause
entry_point: my_plugin
contributions:
  commands:
    - id: my_plugin.hello_world
      title: Hello World
    - id: my_plugin.another_command
      title: Another Command
    - id: my_plugin.some_reader
      title: Some Reader
      python_name: my_plugin:get_reader
    - id: my_plugin.my_writer
      title: My Multi-layer Writer
      short_title: Multi
      python_name: my_plugin:writer_function
    - id: my_plugin.my_single_writer
      title: My single-layer Writer
      short_title: Single
      python_name: my_plugin:writer_function_single
<<<<<<< HEAD
    - id: my_plugin.generate_random_data
      title: Generate uniform random data
      python_name: my_plugin:random_data
=======
>>>>>>> c677757d
    - id: my_plugin.some_widget
      title: Create my widget
      python_name: my_plugin:SomeWidget
  configuration: # call it settings?
    properties:
      my_plugin.reader.lazy:
        type: boolean
        default: false
        title: Load lazily
        description: Whether to load images lazily with dask
  readers:
    - command: my_plugin.some_reader
      filename_patterns: ["*.fzy", "*.fzzy"]
      accepts_directories: false
  writers:
    - command: my_plugin.my_writer
      filename_extensions: ["*.tif", "*.tiff"]
      layer_types: ["image{2,4}","tracks?"]
    - command: my_plugin.my_writer
      filename_extensions: ["*.pcd", "*.e57"]
      layer_types: ["points{1}","surface+"]
    - command: my_plugin.my_single_writer
      filename_extensions: ["*.xyz"]
      layer_types: ["labels"]

  widgets:
    - command: my_plugin.some_widget
      name: My Widget
  menus:
    /napari/layer_context:
      - submenu: mysubmenu
      - command: my_plugin.hello_world
    mysubmenu:
      - command: my_plugin.another_command
      - command: my_plugin.affinder
  submenus:
    - id: mysubmenu
      label: My SubMenu
  themes:
    - label: "Monokai"
      id: "monokai"
      type: "dark"
      colors:
        canvas: "#000000"
        console: "#000000"
        background: "#272822"
        foreground: "#75715e"
        primary: "#cfcfc2"
        secondary: "#f8f8f2"
        highlight: "#e6db74"
        text: "#a1ef34"
        warning: "#f92672"
        current: "#66d9ef"
  sample_data:
    - display_name: Some Random Data (512 x 512)
      key: random_data
      command: my_plugin.generate_random_data
    - display_name: Random internet image
      key: internet_image
      uri: https://picsum.photos/1024<|MERGE_RESOLUTION|>--- conflicted
+++ resolved
@@ -20,12 +20,9 @@
       title: My single-layer Writer
       short_title: Single
       python_name: my_plugin:writer_function_single
-<<<<<<< HEAD
     - id: my_plugin.generate_random_data
       title: Generate uniform random data
       python_name: my_plugin:random_data
-=======
->>>>>>> c677757d
     - id: my_plugin.some_widget
       title: Create my widget
       python_name: my_plugin:SomeWidget
@@ -43,10 +40,10 @@
   writers:
     - command: my_plugin.my_writer
       filename_extensions: ["*.tif", "*.tiff"]
-      layer_types: ["image{2,4}","tracks?"]
+      layer_types: ["image{2,4}", "tracks?"]
     - command: my_plugin.my_writer
       filename_extensions: ["*.pcd", "*.e57"]
-      layer_types: ["points{1}","surface+"]
+      layer_types: ["points{1}", "surface+"]
     - command: my_plugin.my_single_writer
       filename_extensions: ["*.xyz"]
       layer_types: ["labels"]
