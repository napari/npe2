--- conflicted
+++ resolved
@@ -115,21 +115,19 @@
 
     # fmt: off
     class HookSpecs:
-<<<<<<< HEAD
         def napari_provide_sample_data(): ...  # type: ignore  # noqa: E704
         def napari_get_reader(path): ...  # noqa: E704
         def napari_get_writer(path, layer_types): ...  # noqa: E704
+        def napari_write_graph(path, data, meta): ...  # noqa: E704
         def napari_write_image(path, data, meta): ...  # noqa: E704
         def napari_write_labels(path, data, meta): ...  # noqa: E704
         def napari_write_points(path, data, meta): ...  # noqa: E704
         def napari_write_shapes(path, data, meta): ...  # noqa: E704
         def napari_write_surface(path, data, meta): ...  # noqa: E704
         def napari_write_vectors(path, data, meta): ...  # noqa: E704
-        def napari_write_graph(path, data, meta): ...  # noqa: E704
         def napari_experimental_provide_function(): ...  # type: ignore  # noqa: E704
         def napari_experimental_provide_dock_widget(): ...  # type: ignore  # noqa: E704
         def napari_experimental_provide_theme(): ...  # type: ignore  # noqa: E704
-=======
         def napari_provide_sample_data(): ...  # type: ignore
         def napari_get_reader(path): ...
         def napari_get_writer(path, layer_types): ...
@@ -142,7 +140,6 @@
         def napari_experimental_provide_function(): ...  # type: ignore
         def napari_experimental_provide_dock_widget(): ...  # type: ignore
         def napari_experimental_provide_theme(): ...  # type: ignore
->>>>>>> 79af981f
     # fmt: on
 
     for m in dir(HookSpecs):
