--- conflicted
+++ resolved
@@ -1,9 +1,5 @@
 import sys
-<<<<<<< HEAD
-from importlib import abc
-=======
 from importlib import abc, metadata
->>>>>>> 6f884cfb
 from pathlib import Path
 from unittest.mock import patch
 
@@ -11,11 +7,6 @@
 
 from npe2 import PluginManager, PluginManifest
 from npe2.manifest import _npe1_adapter
-
-try:
-    from importlib import metadata
-except ImportError:
-    import importlib_metadata as metadata  # type: ignore
 
 
 @pytest.fixture
