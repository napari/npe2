from pathlib import Path

import pytest

from npe2.io_utils import read, read_get_reader, write, write_get_writer
from npe2.types import FullLayerData, _ensure_str_or_seq_str

SAMPLE_PLUGIN_NAME = "my-plugin"

SAMPLE_PLUGIN_NAME = "my-plugin"


def test_read(uses_sample_plugin):
    assert read("some.fzzy") == [(None,)]


def test_read_with_plugin(uses_sample_plugin):
    # no such plugin name.... but skips over the sample plugin
    with pytest.raises(ValueError):
        read("some.fzzy", plugin_name="nope")


def test_read_return_reader(uses_sample_plugin):
    data, reader = read_get_reader("some.fzzy")
    assert data == [(None,)]
    assert reader.command == f"{SAMPLE_PLUGIN_NAME}.some_reader"
<<<<<<< HEAD
=======


def test_read_list(uses_sample_plugin):
    data, reader = read_get_reader(["some.fzzy", "other.fzzy"])
    assert data == [(None,)]
    assert reader.command == f"{SAMPLE_PLUGIN_NAME}.some_reader"
>>>>>>> 701d48e1


null_image: FullLayerData = ([], {}, "image")


def test_writer_exec(uses_sample_plugin):
    # the sample writer knows how to handle two image layers
    result = write("test.tif", [null_image, null_image])
    assert result == ["test.tif"]

    result, contrib = write_get_writer("test.tif", [null_image, null_image])
    assert result == ["test.tif"]
    assert contrib.command == f"{SAMPLE_PLUGIN_NAME}.my_writer"


@pytest.mark.parametrize("layer_data", [[null_image, null_image], []])
def test_writer_exec_fails(layer_data, uses_sample_plugin):
    # the sample writer doesn't accept no extension
    with pytest.raises(ValueError):
        write("test/path", layer_data)


def test_writer_exec_fails2(uses_sample_plugin):
    # the sample writer doesn't accept 5 images
    with pytest.raises(ValueError):
        write("test.tif", [null_image, null_image, null_image, null_image, null_image])


def test_writer_single_layer_api_exec(uses_sample_plugin):
    # This writer doesn't do anything but type check.
    paths = write("test/path", [([], {}, "labels")])
    assert len(paths) == 1


def test_ensure_coverage():
    with pytest.warns(UserWarning):
        _ensure_str_or_seq_str(Path("."))<|MERGE_RESOLUTION|>--- conflicted
+++ resolved
@@ -24,15 +24,13 @@
     data, reader = read_get_reader("some.fzzy")
     assert data == [(None,)]
     assert reader.command == f"{SAMPLE_PLUGIN_NAME}.some_reader"
-<<<<<<< HEAD
-=======
 
 
 def test_read_list(uses_sample_plugin):
     data, reader = read_get_reader(["some.fzzy", "other.fzzy"])
     assert data == [(None,)]
     assert reader.command == f"{SAMPLE_PLUGIN_NAME}.some_reader"
->>>>>>> 701d48e1
+
 
 
 null_image: FullLayerData = ([], {}, "image")
