--- conflicted
+++ resolved
@@ -270,7 +270,6 @@
     assert SAMPLE_PLUGIN_NAME in pm._command_menu_map
 
 
-<<<<<<< HEAD
 def test_command_menu_map_npe1(uses_npe1_plugin, plugin_manager: PluginManager):
     pm = PluginManager.instance()
     pm.discover(include_npe1=True)
@@ -280,11 +279,11 @@
     assert isinstance(pm._command_menu_map["npe1-plugin"], dict)
     command_menu_map = pm._command_menu_map["npe1-plugin"]
     assert command_menu_map["npe1-plugin.any_command"]["napari/layer_context"] == []
-=======
+
+    
 def test_get_shimmed_plugins(pm: PluginManager, uses_npe1_plugin):
     assert len(pm.get_shimmed_plugins()) == 0
     pm.discover(include_npe1=True)
     shimmed = pm.get_shimmed_plugins()
     assert len(shimmed) == 1
-    assert shimmed[0] == "npe1-plugin"
->>>>>>> 874d8096
+    assert shimmed[0] == "npe1-plugin"