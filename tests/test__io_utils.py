# extra underscore in name to run this first
from pathlib import Path

import pytest

from npe2 import (
    DynamicPlugin,
    PluginManager,
    io_utils,
    read,
    read_get_reader,
    write,
    write_get_writer,
)
from npe2.types import FullLayerData

SAMPLE_PLUGIN_NAME = "my-plugin"


def test_read(uses_sample_plugin):
    assert read(["some.fzzy"], stack=False) == [(None,)]


def test_read_with_unknown_plugin(uses_sample_plugin):
    # no such plugin name.... skips over the sample plugin & error is specific
    with pytest.raises(ValueError, match="Plugin 'nope' was selected"):
        read(["some.fzzy"], plugin_name="nope", stack=False)


def test_read_with_no_plugin():
    # no plugin passed and none registered
    with pytest.raises(ValueError, match="No readers returned"):
        read(["some.nope"], stack=False)


def test_read_uses_correct_passed_plugin(tmp_path):
    pm = PluginManager()
    long_name = "gooby-again"
    short_name = "gooby"
    long_name_plugin = DynamicPlugin(long_name, plugin_manager=pm)
    short_name_plugin = DynamicPlugin(short_name, plugin_manager=pm)

    path = "something.fzzy"
    mock_file = tmp_path / path
    mock_file.touch()

    @long_name_plugin.contribute.reader(filename_patterns=["*.fzzy"])
<<<<<<< HEAD
    def get_read_long(path=mock_file):
        raise ValueError(f"Uhoh, {long_name} was chosen, but given plugin was {short_name}")
=======
    def get_read(path=mock_file):
        raise ValueError(
            f"Uhoh, {long_name} was chosen, but given plugin was {short_name}"
        )
>>>>>>> 782dc1e6

    @short_name_plugin.contribute.reader(filename_patterns=["*.fzzy"])
    def get_read(path=mock_file):
        def read(paths):
            return [(None,)]

        return read

    # "gooby-again" isn't used even though given plugin starts with the same name
    # if an error is thrown here, it means we selected the wrong plugin
    io_utils._read(["some.fzzy"], plugin_name=short_name, stack=False, _pm=pm)


def test_read_return_reader(uses_sample_plugin):
    data, reader = read_get_reader("some.fzzy")
    assert data == [(None,)]
    assert reader.command == f"{SAMPLE_PLUGIN_NAME}.some_reader"


def test_read_return_reader_with_stack(uses_sample_plugin):
    data, reader = read_get_reader(["some.fzzy"], stack=True)
    assert data == [(None,)]
    assert reader.command == f"{SAMPLE_PLUGIN_NAME}.some_reader"


def test_read_list(uses_sample_plugin):
    data, reader = read_get_reader(["some.fzzy", "other.fzzy"])
    assert data == [(None,)]
    assert reader.command == f"{SAMPLE_PLUGIN_NAME}.some_reader"


null_image: FullLayerData = ([], {}, "image")


def test_writer_exec(uses_sample_plugin):
    # the sample writer knows how to handle two image layers
    result = write("test.tif", [null_image, null_image])
    assert result == ["test.tif"]

    result, contrib = write_get_writer("test.tif", [null_image, null_image])
    assert result == ["test.tif"]
    assert contrib.command == f"{SAMPLE_PLUGIN_NAME}.my_writer"


@pytest.mark.parametrize("layer_data", [[null_image, null_image], []])
def test_writer_exec_fails(layer_data, uses_sample_plugin):
    # the sample writer doesn't accept no extension
    with pytest.raises(ValueError):
        write("test/path", layer_data)


def test_writer_exec_fails2(uses_sample_plugin):
    # the sample writer doesn't accept 5 images
    with pytest.raises(ValueError):
        write("test.tif", [null_image, null_image, null_image, null_image, null_image])


def test_writer_single_layer_api_exec(uses_sample_plugin):
    # This writer doesn't do anything but type check.
    paths = write("test/path", [([], {}, "labels")])
    assert len(paths) == 1


def test_read_non_global_pm():
    pm = PluginManager()
    plugin = DynamicPlugin("my-plugin", plugin_manager=pm)

    @plugin.contribute.reader
    def read_path(path):
        def _reader(path):
            return [(None,)]

        return _reader

    assert io_utils._read(["some.fzzy"], stack=False, _pm=pm) == [(None,)]


def test_read_uppercase_extension(tmp_path: Path):
    pm = PluginManager()
    plugin = DynamicPlugin("tif-plugin", plugin_manager=pm)

    path = "something.TIF"
    mock_file = tmp_path / path
    mock_file.touch()

    # reader should be compatible despite lowercase pattern
    @plugin.contribute.reader(filename_patterns=["*.tif"])
    def get_read(path=mock_file):
        if path.lower() != path:
            # if this error is raised we can be certain path is unchanged
            raise ValueError("Given path contains capitals.")

        def read(paths):
            return [(None,)]

        return read

    with pytest.raises(ValueError, match="Given path contains capitals."):
        io_utils._read([str(mock_file)], stack=False, _pm=pm)


@pytest.mark.parametrize(
    "path", ["some_zarr_directory.ZARR", "some_zarr_directory.Zarr"]
)
def test_read_zarr_variants(path: str, tmp_path: Path):
    new_dir = tmp_path / path
    new_dir.mkdir()
    pm = PluginManager()
    plugin = DynamicPlugin("zarr-plugin", plugin_manager=pm)

    # reader should be compatible despite lowercase pattern
    @plugin.contribute.reader(filename_patterns=["*.zarr"], accepts_directories=True)
    def get_read(path):
        if path.lower() != path:
            # if this error is raised we can be certain path is unchanged
            raise ValueError("Given path contains capitals.")

        def read(paths):
            return [(None,)]

        return read

    with pytest.raises(ValueError, match="Given path contains capitals."):
        io_utils._read([str(new_dir)], stack=False, _pm=pm)


@pytest.mark.parametrize(
    "path", ["some_two_ext_file.TAR.gz", "some_two_ext_file.TAR.GZ"]
)
def test_read_tar_gz_variants(path: str, tmp_path: Path):
    pm = PluginManager()
    plugin = DynamicPlugin("tar-gz-plugin", plugin_manager=pm)

    mock_file = tmp_path / path
    mock_file.touch()

    # reader should be compatible despite lowercase pattern
    @plugin.contribute.reader(filename_patterns=["*.tar.gz"])
    def get_read(path=mock_file):
        if path.lower() != path:
            # if this error is raised we can be certain path is unchanged
            raise ValueError("Given path contains capitals.")

        def read(paths):
            return [(None,)]

        return read

    with pytest.raises(ValueError, match="Given path contains capitals."):
        io_utils._read([str(mock_file)], stack=False, _pm=pm)


@pytest.mark.parametrize("path", ["some_directory.Final", "some_directory.FINAL"])
def test_read_directory_variants(path: str, tmp_path: Path):
    new_dir = tmp_path / path
    new_dir.mkdir()
    pm = PluginManager()
    plugin = DynamicPlugin("directory-plugin", plugin_manager=pm)

    # reader should be compatible despite lowercase pattern
    @plugin.contribute.reader(filename_patterns=["*"], accepts_directories=True)
    def get_read(path):
        if path.lower() != path:
            # if this error is raised we can be certain path is unchanged
            raise ValueError("Given path contains capitals.")

        def read(paths):
            return [(None,)]

        return read

    with pytest.raises(ValueError, match="Given path contains capitals."):
        io_utils._read([str(new_dir)], stack=False, _pm=pm)<|MERGE_RESOLUTION|>--- conflicted
+++ resolved
@@ -45,15 +45,10 @@
     mock_file.touch()
 
     @long_name_plugin.contribute.reader(filename_patterns=["*.fzzy"])
-<<<<<<< HEAD
     def get_read_long(path=mock_file):
-        raise ValueError(f"Uhoh, {long_name} was chosen, but given plugin was {short_name}")
-=======
-    def get_read(path=mock_file):
         raise ValueError(
             f"Uhoh, {long_name} was chosen, but given plugin was {short_name}"
         )
->>>>>>> 782dc1e6
 
     @short_name_plugin.contribute.reader(filename_patterns=["*.fzzy"])
     def get_read(path=mock_file):
