--- conflicted
+++ resolved
@@ -107,15 +107,9 @@
 @pytest.mark.parametrize(
     "url",
     [
-<<<<<<< HEAD
-        "https://files.pythonhosted.org/packages/fb/01/e59bc1d6ac96f84ce9d7a46cc5422250e047958ead6c5693ed386cf94003/napari_dv-0.3.0.tar.gz",
-        "https://files.pythonhosted.org/packages/5d/ae/17779e12ce60d8329306963e1a8dec608465caee582440011ff0c1310715/example_plugin-0.0.7-py3-none-any.whl",
-        "git+https://github.com/DragaDoncila/example-plugin.git",
-=======
         "https://files.pythonhosted.org/packages/fb/01/e59bc1d6ac96f84ce9d7a46cc5422250e047958ead6c5693ed386cf94003/napari_dv-0.3.0.tar.gz",  # noqa
         "https://files.pythonhosted.org/packages/5d/ae/17779e12ce60d8329306963e1a8dec608465caee582440011ff0c1310715/example_plugin-0.0.7-py3-none-any.whl",  # noqa
         # "git+https://github.com/DragaDoncila/example-plugin.git", Draga hide package
->>>>>>> cb5ba4a5
         # this one doesn't use setuptools_scm, can check direct zip without clone
         "https://github.com/jo-mueller/napari-stl-exporter/archive/refs/heads/main.zip",
     ],
