from __future__ import annotations

import types
from enum import Enum
from importlib import import_module, util
from logging import getLogger
from pathlib import Path
from textwrap import dedent
from typing import TYPE_CHECKING, Any, Iterator, List, Optional, Union

from pydantic import BaseModel, Field, ValidationError, root_validator

from .contributions import ContributionPoints

if TYPE_CHECKING:
    from email.message import Message
    from importlib.metadata import EntryPoint


spdx_ids = (Path(__file__).parent / "spdx.txt").read_text().splitlines()
SPDX = Enum("SPDX", {i.replace("-", "_"): i for i in spdx_ids})  # type: ignore

logger = getLogger(__name__)

ENTRY_POINT = "napari.manifest"


class PluginManifest(BaseModel):
    # VS Code uses <publisher>.<name> as a unique ID for the extension
    # should this just be the package name ... not the module name? (probably yes)
    # do we normalize this? (i.e. underscores / dashes ?)
    # TODO: enforce that this matches the package name
    name: str = Field(
        ...,
        description="The name of the plugin - should be all lowercase with no spaces.",
    )
    # this is not something that has an equivalent on PyPI ...
    # it might be a good field with which we can identify trusted source
    # but... it's not entire clear how that "trust" gets validated at the moment
    publisher: Optional[str] = Field(
        None,
        description="The publisher name - can be an individual or an organization",
    )
    # easy one... we need this.  character limit?  256 char?
    display_name: str = Field(
        "", description="The display name for the extension used in the Marketplace.",
    )
    # take this from setup.cfg
    description: Optional[str] = Field(
        description="A short description of what your extension is and does."
    )

    # TODO:
    # Perhaps we should version the plugin interface (not so the manifest, but
    # the actual mechanism/consumption of plugin information) independently
    # of napari itself

    # mechanistic things:
    # this is the module that has the activate() function
    entry_point: str = Field(
        ...,
        description="The extension entry point. This should be a fully qualified "
        "module string. e.g. `foo.bar.baz`",
    )

    # this comes from setup.cfg
    version: Optional[str] = Field(None, description="SemVer compatible version.")
    # this should come from setup.cfg ... but they don't requireq SPDX
    license: Optional[SPDX] = None

    contributions: Optional[ContributionPoints]
    # # this would be there only for the hub.  which is not immediately planning
    # # to support open ended keywords
    # keywords: List[str] = Field(
    #     default_factory=list,
    #     description="An array of keywords to make it easier to find the "
    #     "extension. These are included with other extension Tags on the "
    #     "Marketplace. This list is currently limited to 5 keywords",
    # )
    # the hub *is* planning on supporting categories
    categories: List[str] = Field(
        default_factory=list, description="specifically defined classifiers",
    )
    # in the absense of input. should be inferred from version (require using rc ...)
    # or use `classifiers = Status`
    preview: Optional[bool] = Field(
        None,
        description="Sets the extension to be flagged as a Preview in napari-hub.",
    )
    private: bool = Field(False, description="Whether this extension is private")

    # activationEvents: Optional[List[ActivationEvent]] = Field(
    #     default_factory=list,
    #     description="Events upon which your extension becomes active.",
    # )

    # @validator("activationEvents", pre=True)
    # def _validateActivationEvent(cls, val):
    #     return [
    #         dict(zip(("kind", "id"), x.split(":"))) if ":" in x else x
    #         for x in val
    #     ]

    _manifest_file: Optional[Path] = None

    @root_validator
    def _validate_root(cls, values):
        invalid_commands = []
        if "contributions" in values:
            for command in values["contributions"].commands:
                if not command.id.startswith(values["name"]):
                    invalid_commands.append(command.id)

        if invalid_commands:
            raise ValueError(
                dedent(
                    f"""Commands identifiers must start with the current package name {values['name']!r}
            the following commands where found to break this assumption:
                {invalid_commands}
            """
                )
            )

        return values

    def toml(self):
        import toml

        return toml.dumps({"tool": {"napari": self.dict(exclude_unset=True)}})

    def yaml(self):
        import json

        import yaml

        return yaml.safe_dump(json.loads(self.json(exclude_unset=True)))

    @property
    def key(self):
        return f"{self.publisher}.{self.name}"

    @classmethod
    def from_distribution(cls, name: str) -> PluginManifest:
        """Return PluginManifest given a distribution (package) name.

        Parameters
        ----------
        name : str
            Name of a python distribution installed in the environment.
            Note: this is the package name, not the top level module name,
            (e.g. "scikit-image", not "skimage").

        Returns
        -------
        PluginManifest
            The parsed manifest.

        Raises
        ------
        ValueError
            If the distribution exists, but does not provide a manifest
        PackageNotFoundError
            If there is no distribution found for `name`
        ValidationError
            If the manifest is not valid
        """
        from importlib.metadata import distribution

        dist = distribution(name)  # may raise PackageNotFoundError
        for ep in dist.entry_points:
            if ep.group == ENTRY_POINT:
                pm = PluginManifest._from_entrypoint(ep)
                pm._populate_missing_meta(dist.metadata)
                return pm
        raise ValueError(
            "Distribution {name!r} exists but does not provide a napari manifest"
        )

    @classmethod
    def from_file(cls, path: Union[Path, str]) -> PluginManifest:
        """Parse PluginManifest from a specific file.

        Parameters
        ----------
        path : Path or str
            Path to a manifest.  Must have extension {'.json', '.yaml', '.yml', '.toml'}

        Returns
        -------
        PluginManifest
            The parsed manifest.

        Raises
        ------
        FileNotFoundError
            If `path` does not exist.
        ValueError
            If the file extension is not in {'.json', '.yaml', '.yml', '.toml'}
        """
        path = Path(path).expanduser().absolute().resolve()
        if not path.exists():
            raise FileNotFoundError(f"File not found: {path}")

        if path.suffix.lower() == ".json":
            loader = import_module("json").load  # type: ignore
        elif path.suffix.lower() == ".toml":
            loader = import_module("toml").load  # type: ignore
        elif path.suffix.lower() in (".yaml", ".yml"):
            loader = import_module("yaml").safe_load  # type: ignore
        else:
            raise ValueError(f"unrecognized file extension: {path}")

        with open(path) as f:
            data = loader(f) or {}

        if path.name == "pyproject.toml":
            data = data["tool"]["napari"]

        mf = cls(**data)
        mf._manifest_file = path
        return mf

    class Config:
        use_enum_values = True  # only needed for SPDX
        underscore_attrs_are_private = True

    # should these be on this model itself? or helper functions elsewhere

    def import_entry_point(self) -> types.ModuleType:
        return import_module(self.entry_point)

    def activate(self, context=None) -> Any:
        # TODO: work on context object
        try:
            mod = self.import_entry_point()
        except ModuleNotFoundError:
            # currently, we're playing with the idea that a command could register
            # itself with a qualified python name.  In some cases, this obviates the
            # need for the activate function... so it should be acceptable to omit it.
            return None

        if callable(getattr(mod, "activate", None)):
            return mod.activate(context)  # type: ignore

    def deactivate(self, context=None):
        mod = self.import_entry_point()
        if callable(getattr(mod, "deactivate", None)):
            return mod.deactivate(context)  # type: ignore

    def _populate_missing_meta(self, metadata: Message):
        """add missing items from an importlib metadata object"""
        if not self.name:
            self.name = metadata["Name"]
        if not self.version:
            self.version = metadata["Version"]
        if not self.description:
            self.description = metadata["Summary"]
        if not self.license:
            self.license = metadata["License"]
        if self.preview is None:
            for k, v in getattr(metadata, "_headers"):
                if k.lower() == "classifier" and v.lower().startswith(
                    "development status"
                ):
                    self.preview = int(v.split(":: ")[-1][0]) < 3
                    break

    @classmethod
    def discover(cls, entry_point_group=ENTRY_POINT) -> Iterator[PluginManifest]:
<<<<<<< HEAD
        """Discover manifests in the environment.
        
        This function searches for installed python packages with a matching
        entry point group and then attempts to resolve the manifest file.

        The manifest file should be specified in the plugin's `setup.cfg` file
        using the [entry point group][1]: "napari.manifest". For example, this
        would be the section for a plugin "npe-tester" with "napari.yaml" as the 
        manifest file:

        ```cfg
        [options.entry_points]
        napari.manifest =
            npe2-tester = npe2_tester:napari.yaml
        ```
        
        The manifest file is specified relative to the submodule root path.
        So for the example it will be loaded from: 
        `<path/to/npe2-tester>/napari.yaml`.

        [1]: https://packaging.python.org/specifications/entry-points/
        """
        from importlib.metadata import distributions
=======
        """Discover manifests in the environment."""
        try:
            from importlib.metadata import distributions
        except ImportError:
            from importlib_metadata import distributions  # type: ignore
>>>>>>> 1115a7be

        logger.debug("Discovering npe2 plugin manifests.")
        for dist in distributions():
            for ep in dist.entry_points:
                if ep.group != entry_point_group:
                    continue
                try:
                    pm = cls._from_entrypoint(ep)
                    pm._populate_missing_meta(dist.metadata)
                    yield pm
                except ValidationError:
                    logger.warning(msg=f"Invalid schema {ep.value!r}")
                except Exception as e:
                    logger.warning(
                        "%s -> %r could not be imported: %s"
                        % (entry_point_group, ep.value, e)
                    )

    @classmethod
    def _from_entrypoint(cls, entry_point: EntryPoint) -> PluginManifest:

        match = entry_point.pattern.match(entry_point.value)  # type: ignore
        module = match.group("module")

        spec = util.find_spec(module or "")
        if not spec:
            raise ValueError(
                f"Cannot find module {module!r} declared in "
                f"entrypoint: {entry_point.value!r}"
            )

        match = entry_point.pattern.match(entry_point.value)  # type: ignore
        fname = match.group("attr")

        for loc in spec.submodule_search_locations or []:
            mf = Path(loc) / fname
            if mf.exists():
                return PluginManifest.from_file(mf)
        raise FileNotFoundError(f"Could not find file {fname!r} in module {module!r}")

    @classmethod
    def _from_package_or_name(
        cls, package_or_filename: Union[Path, str]
    ) -> PluginManifest:
        """Internal convenience function, calls both `from_file` and `from_distribution`

        Parameters
        ----------
        package_or_filename : Union[Path, str]
            Either a filename or a package name.  Will be tried first as a filename, and
            then as a distribution name.

        Returns
        -------
        PluginManifest
            [description]

        Raises
        ------
        ValidationError
            If the name can be resolved as either a distribution name or a file,
            but the manifest is not valid.
        ValueError
            If the name does not resolve to either a distribution name or a filename.

        """
        from pydantic import ValidationError

        from npe2 import PluginManifest

        try:
            return PluginManifest.from_file(package_or_filename)
        except ValidationError:
            raise
        except (FileNotFoundError, ValueError):
            try:
                return PluginManifest.from_distribution(str(package_or_filename))
            except ValidationError:
                raise
            except Exception:
                raise ValueError(
                    f"Could not find manifest for {package_or_filename!r} as either a "
                    "package name or a file.."
                )

    ValidationError = ValidationError  # for convenience of access


if __name__ == "__main__":
    print(PluginManifest.schema_json())<|MERGE_RESOLUTION|>--- conflicted
+++ resolved
@@ -43,7 +43,8 @@
     )
     # easy one... we need this.  character limit?  256 char?
     display_name: str = Field(
-        "", description="The display name for the extension used in the Marketplace.",
+        "",
+        description="The display name for the extension used in the Marketplace.",
     )
     # take this from setup.cfg
     description: Optional[str] = Field(
@@ -79,7 +80,8 @@
     # )
     # the hub *is* planning on supporting categories
     categories: List[str] = Field(
-        default_factory=list, description="specifically defined classifiers",
+        default_factory=list,
+        description="specifically defined classifiers",
     )
     # in the absense of input. should be inferred from version (require using rc ...)
     # or use `classifiers = Status`
@@ -267,15 +269,14 @@
 
     @classmethod
     def discover(cls, entry_point_group=ENTRY_POINT) -> Iterator[PluginManifest]:
-<<<<<<< HEAD
         """Discover manifests in the environment.
-        
+
         This function searches for installed python packages with a matching
         entry point group and then attempts to resolve the manifest file.
 
         The manifest file should be specified in the plugin's `setup.cfg` file
         using the [entry point group][1]: "napari.manifest". For example, this
-        would be the section for a plugin "npe-tester" with "napari.yaml" as the 
+        would be the section for a plugin "npe-tester" with "napari.yaml" as the
         manifest file:
 
         ```cfg
@@ -283,21 +284,17 @@
         napari.manifest =
             npe2-tester = npe2_tester:napari.yaml
         ```
-        
+
         The manifest file is specified relative to the submodule root path.
-        So for the example it will be loaded from: 
+        So for the example it will be loaded from:
         `<path/to/npe2-tester>/napari.yaml`.
 
         [1]: https://packaging.python.org/specifications/entry-points/
         """
-        from importlib.metadata import distributions
-=======
-        """Discover manifests in the environment."""
         try:
             from importlib.metadata import distributions
         except ImportError:
             from importlib_metadata import distributions  # type: ignore
->>>>>>> 1115a7be
 
         logger.debug("Discovering npe2 plugin manifests.")
         for dist in distributions():
