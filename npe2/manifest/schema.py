--- conflicted
+++ resolved
@@ -1,10 +1,5 @@
 from __future__ import annotations
 
-<<<<<<< HEAD
-import json
-=======
-import re
->>>>>>> b0e8a6d2
 import sys
 from contextlib import contextmanager
 from importlib import util
@@ -202,54 +197,6 @@
             "Distribution {name!r} exists but does not provide a napari manifest"
         )
 
-<<<<<<< HEAD
-    @classmethod
-    def from_file(cls, path: Union[Path, str]) -> PluginManifest:
-        """Parse PluginManifest from a specific file.
-
-        Parameters
-        ----------
-        path : Path or str
-            Path to a manifest.  Must have extension {'.json', '.yaml', '.yml', '.toml'}
-
-        Returns
-        -------
-        PluginManifest
-            The parsed manifest.
-
-        Raises
-        ------
-        FileNotFoundError
-            If `path` does not exist.
-        ValueError
-            If the file extension is not in {'.json', '.yaml', '.yml', '.toml'}
-        """
-        path = Path(path).expanduser().absolute().resolve()
-        if not path.exists():
-            raise FileNotFoundError(f"File not found: {path}")  # pragma: no cover
-
-        loader: Callable
-        if path.suffix.lower() == ".json":
-            loader = json.load
-        elif path.suffix.lower() == ".toml":
-            loader = toml.load
-        elif path.suffix.lower() in (".yaml", ".yml"):
-            loader = yaml.safe_load
-        else:
-            raise ValueError(f"unrecognized file extension: {path}")  # pragma: no cover
-
-        with open(path) as f:
-            data = loader(f) or {}
-
-        if path.name == "pyproject.toml":
-            data = data["tool"]["napari"]
-
-        mf = cls(**data)
-        mf._manifest_file = path
-        return mf
-
-=======
->>>>>>> b0e8a6d2
     class Config:
         underscore_attrs_are_private = True
         extra = Extra.forbid
