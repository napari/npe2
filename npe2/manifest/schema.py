from __future__ import annotations

import re
import sys
from contextlib import contextmanager
from enum import Enum
from importlib import import_module, util
from logging import getLogger
from pathlib import Path
from textwrap import dedent
from typing import TYPE_CHECKING, Iterator, NamedTuple, Optional, Sequence, Union

from pydantic import BaseModel, Extra, Field, ValidationError, root_validator, validator

from ._bases import ImportExportMixin
from .contributions import ContributionPoints
from .package_metadata import PackageMetadata
from .utils import Version

try:
    from importlib.metadata import Distribution, distributions
except ImportError:
    from importlib_metadata import Distribution, distributions  # type: ignore

if TYPE_CHECKING:
    from importlib.metadata import EntryPoint

spdx_ids = (Path(__file__).parent / "spdx.txt").read_text().splitlines()
SPDX = Enum("SPDX", {i.replace("-", "_"): i for i in spdx_ids})  # type: ignore

logger = getLogger(__name__)


SCHEMA_VERSION = "0.1.0"
ENTRY_POINT = "napari.manifest"
_display_name_pattern = re.compile(r"^[^\W_][\w -~]{1,38}[^\W_]$")


class DiscoverResults(NamedTuple):
    manifest: Optional[PluginManifest]
    entrypoint: Optional[EntryPoint]
    error: Optional[Exception]


class PluginManifest(BaseModel, ImportExportMixin):

    # VS Code uses <publisher>.<name> as a unique ID for the extension
    # should this just be the package name ... not the module name? (yes)
    # do we normalize this? (i.e. underscores / dashes ?) (no)
    # TODO: enforce that this matches the package name

    name: str = Field(
        ...,
        description="The name of the plugin. Should correspond to the python "
        "package name for this plugin.",
    )

    display_name: str = Field(
        "",
        description="User-facing text to display as the name of this plugin",
        # Must be 3-40 characters long, containing printable word characters,
        # and must not begin or end with an underscore, white space, or
        # non-word character.
    )

    # Plugins rely on certain guarantees to interoperate propertly with the
    # plugin engine. These include the manifest specification, conventions
    # around python packaging, command api's, etc. Together these form a
    # "contract". The version of this contract is the "schema version."
    #
    # The first release of npe2 defines the first schema version.
    # As the contract around plugins evolve the SCHEMA_VERSION should be
    # increased follow SemVer rules. Note that sometimes the version number
    # will change even though no npe2 code changes.
    #
    # The `schema_version` field declares the version of the contract that this
    # plugin targets.
    schema_version: str = Field(
        SCHEMA_VERSION,
        description="A SemVer compatible version string matching the napari plugin "
        "schema version that the plugin is compatible with.",
    )

    # TODO:
    # Perhaps we should version the plugin interface (not so the manifest, but
    # the actual mechanism/consumption of plugin information) independently
    # of napari itself

    # TODO: refactor entry_point to binding points for activate,deactivate
    # TODO: Point to activate function
    # TODO: Point to deactivate function

    # The module that has the activate() function
    entry_point: Optional[str] = Field(
        default=None,
        description="The extension entry point. This should be a fully "
        "qualified module string. e.g. `foo.bar.baz` for a module containing "
        "the plugin's activate() function.",
    )

    contributions: Optional[ContributionPoints]

    _manifest_file: Optional[Path] = None
    package_metadata: Optional[PackageMetadata] = None

    @property
    def license(self) -> Optional[str]:
        return self.package_metadata.license if self.package_metadata else None

    @property
    def version(self) -> Optional[str]:
        return self.package_metadata.version if self.package_metadata else None

    @property
    def description(self) -> Optional[str]:
        return self.package_metadata.summary if self.package_metadata else None

    @property
    def author(self) -> Optional[str]:
        return self.package_metadata.author if self.package_metadata else None

    @validator("display_name")
    def validate_display_name(cls, v):
        if not _display_name_pattern.match(v):
            raise ValueError(
                f"{v} is not a valid display_name.  The display_name must "
                "be 3-40 characters long, containing printable word characters, "
                "and must not begin or end with an underscore, white space, or "
                "non-word character."
            )
        return v

    @root_validator
    def _validate_root(cls, values: dict) -> dict:
        # validate schema version
        declared_version = Version.parse(values.get("schema_version", ""))
        current_version = Version.parse(SCHEMA_VERSION)
        if current_version < declared_version:
            raise ValueError(
                dedent(
                    f"The declared schema version {declared_version} is "
                    f"newer than npe2's schema version: {current_version}. You may "
                    "need to upgrade npe2."
                )
            )

        invalid_commands = []
        if values.get("contributions") is not None:
            for command in values["contributions"].commands or []:
                id_start_actual = command.id.split(".")[0]
                if values["name"] != id_start_actual:
                    invalid_commands.append(command.id)

        if invalid_commands:
            raise ValueError(
                dedent(
                    f"""Commands identifiers must start with the current package name {values['name']!r}
            the following commands where found to break this assumption:
                {invalid_commands}
            """
                )
            )

        return values

    def toml(self, pyproject=False) -> str:
<<<<<<< HEAD
        with engine_in_fields_set(self):
            return super().toml(pyproject=pyproject)

    def yaml(self) -> str:
        with engine_in_fields_set(self):
            return super().yaml()
=======
        with _schema_version_in_fields_set(self):
            d = json.loads(self.json(exclude_unset=True))
            if pyproject:
                d = {"tool": {"napari": d}}
            return toml.dumps(d)

    def yaml(self) -> str:
        with _schema_version_in_fields_set(self):
            return yaml.safe_dump(json.loads(self.json(exclude_unset=True)))
>>>>>>> c3ba9124

    @classmethod
    def from_distribution(cls, name: str) -> PluginManifest:
        """Return PluginManifest given a distribution (package) name.

        Parameters
        ----------
        name : str
            Name of a python distribution installed in the environment.
            Note: this is the package name, not the top level module name,
            (e.g. "scikit-image", not "skimage").

        Returns
        -------
        PluginManifest
            The parsed manifest.

        Raises
        ------
        ValueError
            If the distribution exists, but does not provide a manifest
        PackageNotFoundError
            If there is no distribution found for `name`
        ValidationError
            If the manifest is not valid
        """
        from importlib.metadata import distribution

        dist = distribution(name)  # may raise PackageNotFoundError
        for ep in dist.entry_points:
            if ep.group == ENTRY_POINT:
                return PluginManifest._from_entrypoint(ep, dist)
        raise ValueError(
            "Distribution {name!r} exists but does not provide a napari manifest"
        )

    @classmethod
    def from_file(cls, path: Union[Path, str]) -> PluginManifest:
        """Parse PluginManifest from a specific file.

        Parameters
        ----------
        path : Path or str
            Path to a manifest.  Must have extension {'.json', '.yaml', '.yml', '.toml'}

        Returns
        -------
        PluginManifest
            The parsed manifest.

        Raises
        ------
        FileNotFoundError
            If `path` does not exist.
        ValueError
            If the file extension is not in {'.json', '.yaml', '.yml', '.toml'}
        """
        mf = super().from_file(path=path)
        mf._manifest_file = Path(path).expanduser().absolute().resolve()
        return mf

    class Config:
        use_enum_values = True  # only needed for SPDX
        underscore_attrs_are_private = True
        extra = Extra.forbid

    def _call_func_in_plugin_entrypoint(self, funcname: str, args=()) -> None:
        """convenience to call a function in the plugins entry_point, if declared."""
        if not self.entry_point:
            return None
        mod = import_module(self.entry_point)
        func = getattr(mod, funcname, None)
        if callable(func):
            return func(*args)

    @classmethod
    def discover(
        cls,
        entry_point_group: str = ENTRY_POINT,
        paths: Sequence[Union[str, Path]] = (),
    ) -> Iterator[DiscoverResults]:
        """Discover manifests in the environment.

        This function searches for installed python packages with a matching
        entry point group and then attempts to resolve the manifest file.

        The manifest file should be specified in the plugin's `setup.cfg` or
        `setup.py` file using the [entry point group][1]: "napari.manifest".
        For example, this would be the section for a plugin "npe-tester" with
        "napari.yaml" as the manifest file:

        ```cfg
        [options.entry_points]
        napari.manifest =
            npe2-tester = npe2_tester:napari.yaml
        ```

        The manifest file is specified relative to the submodule root path.
        So for the example it will be loaded from:
        `<path/to/npe2-tester>/napari.yaml`.

        [1]: https://packaging.python.org/specifications/entry-points/

        Parameters
        ----------
        entry_point_group : str, optional
            name of entry point group to discover, by default 'napari.manifest'
        paths : Sequence[str], optional
            paths to add to sys.path while discovering.

        Yields
        ------
        DiscoverResults: (3 namedtuples: manifest, entrypoint, error)
            3-tuples with either manifest or (entrypoint and error) being None.
        """
        with _temporary_path_additions(paths):
            for dist in distributions():
                for ep in dist.entry_points:
                    if ep.group != entry_point_group:
                        continue
                    try:
                        pm = cls._from_entrypoint(ep, dist)
                        yield DiscoverResults(pm, ep, None)
                    except ValidationError as e:
                        logger.warning(msg=f"Invalid schema {ep.value!r}")
                        yield DiscoverResults(None, ep, e)
                    except Exception as e:
                        logger.error(
                            "%s -> %r could not be imported: %s"
                            % (entry_point_group, ep.value, e)
                        )
                        yield DiscoverResults(None, ep, e)

    @classmethod
    def _from_entrypoint(
        cls, entry_point: EntryPoint, distribution: Optional[Distribution] = None
    ) -> PluginManifest:

        match = entry_point.pattern.match(entry_point.value)  # type: ignore
        module = match.group("module")

        spec = util.find_spec(module or "")
        if not spec:
            raise ValueError(
                f"Cannot find module {module!r} declared in "
                f"entrypoint: {entry_point.value!r}"
            )

        match = entry_point.pattern.match(entry_point.value)  # type: ignore
        fname = match.group("attr")

        for loc in spec.submodule_search_locations or []:
            mf_file = Path(loc) / fname
            if mf_file.exists():
                mf = PluginManifest.from_file(mf_file)
                if distribution is not None:
                    meta = PackageMetadata.from_dist_metadata(distribution.metadata)
                    mf.package_metadata = meta

                    assert mf.name == meta.name, "Manifest name must match package name"
                    return mf

        raise FileNotFoundError(f"Could not find file {fname!r} in module {module!r}")

    @classmethod
    def _from_package_or_name(
        cls, package_or_filename: Union[Path, str]
    ) -> PluginManifest:
        """Internal convenience function, calls both `from_file` and `from_distribution`

        Parameters
        ----------
        package_or_filename : Union[Path, str]
            Either a filename or a package name.  Will be tried first as a filename, and
            then as a distribution name.

        Returns
        -------
        PluginManifest
            [description]

        Raises
        ------
        ValidationError
            If the name can be resolved as either a distribution name or a file,
            but the manifest is not valid.
        ValueError
            If the name does not resolve to either a distribution name or a filename.

        """
        from pydantic import ValidationError

        from npe2 import PluginManifest

        try:
            return PluginManifest.from_file(package_or_filename)
        except ValidationError:
            raise
        except (FileNotFoundError, ValueError):
            try:
                return PluginManifest.from_distribution(str(package_or_filename))
            except ValidationError:
                raise
            except Exception as e:
                raise ValueError(
                    f"Could not find manifest for {package_or_filename!r} as either a "
                    "package name or a file.."
                ) from e

    ValidationError = ValidationError  # for convenience of access


@contextmanager
def _temporary_path_additions(paths: Sequence[Union[str, Path]] = ()):
    for p in reversed(paths):
        sys.path.insert(0, str(p))
    try:
        yield
    finally:
        for p in paths:
            sys.path.remove(str(p))


@contextmanager
def _schema_version_in_fields_set(manifest: PluginManifest):
    was_there = "schema_version" in manifest.__fields_set__
    manifest.__fields_set__.add("schema_version")
    try:
        yield
    finally:
        if not was_there:
            manifest.__fields_set__.discard("schema_version")


if __name__ == "__main__":
    print(PluginManifest.schema_json())<|MERGE_RESOLUTION|>--- conflicted
+++ resolved
@@ -164,24 +164,12 @@
         return values
 
     def toml(self, pyproject=False) -> str:
-<<<<<<< HEAD
-        with engine_in_fields_set(self):
+        with _schema_version_in_fields_set(self):
             return super().toml(pyproject=pyproject)
-
-    def yaml(self) -> str:
-        with engine_in_fields_set(self):
-            return super().yaml()
-=======
-        with _schema_version_in_fields_set(self):
-            d = json.loads(self.json(exclude_unset=True))
-            if pyproject:
-                d = {"tool": {"napari": d}}
-            return toml.dumps(d)
 
     def yaml(self) -> str:
         with _schema_version_in_fields_set(self):
-            return yaml.safe_dump(json.loads(self.json(exclude_unset=True)))
->>>>>>> c3ba9124
+            return super().yaml()
 
     @classmethod
     def from_distribution(cls, name: str) -> PluginManifest:
