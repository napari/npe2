from __future__ import annotations

import sys
from contextlib import contextmanager
from importlib import util
from logging import getLogger
from pathlib import Path
from textwrap import dedent
from typing import TYPE_CHECKING, Iterator, NamedTuple, Optional, Sequence, Union

from pydantic import Extra, Field, ValidationError, root_validator, validator
from pydantic.error_wrappers import ErrorWrapper
from pydantic.main import BaseModel, ModelMetaclass

from ..types import PythonName
from . import _validators
from ._bases import ImportExportModel
from .contributions import ContributionPoints
from .package_metadata import PackageMetadata
from .utils import Version

try:
    from importlib import metadata
except ImportError:
    import importlib_metadata as metadata  # type: ignore

if TYPE_CHECKING:
    from importlib.metadata import EntryPoint


logger = getLogger(__name__)


SCHEMA_VERSION = "0.1.0"
ENTRY_POINT = "napari.manifest"


class DiscoverResults(NamedTuple):
    manifest: Optional[PluginManifest]
    entrypoint: Optional[EntryPoint]
    error: Optional[Exception]


class PluginManifest(ImportExportModel):

    # VS Code uses <publisher>.<name> as a unique ID for the extension
    # should this just be the package name ... not the module name? (yes)
    # do we normalize this? (i.e. underscores / dashes ?) (no)
    # TODO: enforce that this matches the package name

    name: str = Field(
        ...,
        description="The name of the plugin. Though this field is mandatory, it *must*"
        " match the package `name` as defined in the python package metadata.",
    )
    _validate_name = validator("name", pre=True, allow_reuse=True)(
        _validators.package_name
    )

    display_name: str = Field(
        "",
        description="User-facing text to display as the name of this plugin",
        # Must be 3-40 characters long, containing printable word characters,
        # and must not begin or end with an underscore, white space, or
        # non-word character.
    )
    _validate_display_name = validator("display_name", allow_reuse=True)(
        _validators.display_name
    )

    # Plugins rely on certain guarantees to interoperate propertly with the
    # plugin engine. These include the manifest specification, conventions
    # around python packaging, command api's, etc. Together these form a
    # "contract". The version of this contract is the "schema version."
    #
    # The first release of npe2 defines the first schema version.
    # As the contract around plugins evolve the SCHEMA_VERSION should be
    # increased follow SemVer rules. Note that sometimes the version number
    # will change even though no npe2 code changes.
    #
    # The `schema_version` field declares the version of the contract that this
    # plugin targets.
    schema_version: str = Field(
        SCHEMA_VERSION,
        description="A SemVer compatible version string matching the napari plugin "
        "schema version that the plugin is compatible with.",
        always_export=True,
    )

    # TODO:
    # Perhaps we should version the plugin interface (not so the manifest, but
    # the actual mechanism/consumption of plugin information) independently
    # of napari itself

    on_activate: Optional[PythonName] = Field(
        default=None,
        description="Fully qualified python path to a function that will be called "
        "upon plugin activation (e.g. `'my_plugin.some_module:activate'`). The "
        "activate function can be used to connect command ids to python callables, or"
        " perform other side-effects. A plugin will be 'activated' when one of its "
        "contributions is requested by the user (such as a widget, or reader).",
    )
    _validate_activate_func = validator("on_activate", allow_reuse=True)(
        _validators.python_name
    )
    on_deactivate: Optional[PythonName] = Field(
        default=None,
        description="Fully qualified python path to a function that will be called "
        "when a user deactivates a plugin (e.g. `'my_plugin.some_module:deactivate'`)"
        ". This is optional, and may be used to perform any plugin cleanup.",
    )
    _validate_deactivate_func = validator("on_deactivate", allow_reuse=True)(
        _validators.python_name
    )

    contributions: Optional[ContributionPoints] = Field(
        None,
        description="An object describing the plugin's "
        "[contributions](#contributions.md)",
    )

    package_metadata: Optional[PackageMetadata] = Field(
        None,
        description="Package metadata following "
        "https://packaging.python.org/specifications/core-metadata/. "
        "For normal (non-dynamic) plugins, this data will come from the package's "
        "setup.cfg",
        hide_docs=True,
    )

    @property
    def license(self) -> Optional[str]:
        return self.package_metadata.license if self.package_metadata else None

    @property
    def package_version(self) -> Optional[str]:
        return self.package_metadata.version if self.package_metadata else None

    @property
    def description(self) -> Optional[str]:
        return self.package_metadata.summary if self.package_metadata else None

    @property
    def author(self) -> Optional[str]:
        return self.package_metadata.author if self.package_metadata else None

    @root_validator
    def _validate_root(cls, values: dict) -> dict:
        # validate schema version
        declared_version = Version.parse(values.get("schema_version", ""))
        current_version = Version.parse(SCHEMA_VERSION)
        if current_version < declared_version:
            raise ValueError(
                dedent(
                    f"The declared schema version '{declared_version}' is "
                    f"newer than npe2's schema version: '{current_version}'. You may "
                    "need to upgrade npe2."
                )
            )

        mf_name = values.get("name")
        invalid_commands = []
        if values.get("contributions") is not None:
            for command in values["contributions"].commands or []:
                id_start_actual = command.id.split(".")[0]
                if mf_name != id_start_actual:
                    invalid_commands.append(command.id)

        if invalid_commands:
            raise ValueError(
                dedent(
                    f"""Commands identifiers must start with the current package name {mf_name!r}
            the following commands where found to break this assumption:
                {invalid_commands}
            """
                )
            )

        return values

    @classmethod
    def from_distribution(cls, name: str) -> PluginManifest:
        """Return PluginManifest given a distribution (package) name.

        Parameters
        ----------
        name : str
            Name of a python distribution installed in the environment.
            Note: this is the package name, not the top level module name,
            (e.g. "scikit-image", not "skimage").

        Returns
        -------
        PluginManifest
            The parsed manifest.

        Raises
        ------
        ValueError
            If the distribution exists, but does not provide a manifest
        PackageNotFoundError
            If there is no distribution found for `name`
        ValidationError
            If the manifest is not valid
        """
        dist = metadata.distribution(name)  # may raise PackageNotFoundError
        for ep in dist.entry_points:
            if ep.group == ENTRY_POINT:
                return PluginManifest._from_entrypoint(ep, dist)
        raise ValueError(
            "Distribution {name!r} exists but does not provide a napari manifest"
        )

    class Config:
        underscore_attrs_are_private = True
        extra = Extra.forbid

    @classmethod
    def discover(
        cls,
        entry_point_group: str = ENTRY_POINT,
        paths: Sequence[Union[str, Path]] = (),
    ) -> Iterator[DiscoverResults]:
        """Discover manifests in the environment.

        This function searches for installed python packages with a matching
        entry point group and then attempts to resolve the manifest file.

        The manifest file should be specified in the plugin's `setup.cfg` or
        `setup.py` file using the [entry point group][1]: "napari.manifest".
        For example, this would be the section for a plugin "npe-tester" with
        "napari.yaml" as the manifest file:

        ```cfg
        [options.entry_points]
        napari.manifest =
            npe2-tester = npe2_tester:napari.yaml
        ```

        The manifest file is specified relative to the submodule root path.
        So for the example it will be loaded from:
        `<path/to/npe2-tester>/napari.yaml`.

        [1]: https://packaging.python.org/specifications/entry-points/

        Parameters
        ----------
        entry_point_group : str, optional
            name of entry point group to discover, by default 'napari.manifest'
        paths : Sequence[str], optional
            paths to add to sys.path while discovering.

        Yields
        ------
        DiscoverResults: (3 namedtuples: manifest, entrypoint, error)
            3-tuples with either manifest or (entrypoint and error) being None.
        """
        with _temporary_path_additions(paths):
            for dist in metadata.distributions():
                for ep in dist.entry_points:
                    if ep.group != entry_point_group:
                        continue
                    try:
                        pm = cls._from_entrypoint(ep, dist)
                        yield DiscoverResults(pm, ep, None)
                    except ValidationError as e:
                        logger.warning(msg=f"Invalid schema {ep.value!r}")
                        yield DiscoverResults(None, ep, e)
                    except Exception as e:
                        logger.error(
                            "%s -> %r could not be imported: %s"
                            % (entry_point_group, ep.value, e)
                        )
                        yield DiscoverResults(None, ep, e)

    @classmethod
    def _from_entrypoint(
        cls,
        entry_point: EntryPoint,
        distribution: Optional[metadata.Distribution] = None,
    ) -> PluginManifest:

        match = entry_point.pattern.match(entry_point.value)  # type: ignore
        module = match.group("module")

        spec = util.find_spec(module or "")
        if not spec:  # pragma: no cover
            raise ValueError(
                f"Cannot find module {module!r} declared in "
                f"entrypoint: {entry_point.value!r}"
            )

        match = entry_point.pattern.match(entry_point.value)  # type: ignore
        fname = match.group("attr")

        for loc in spec.submodule_search_locations or []:
            mf_file = Path(loc) / fname
            if mf_file.exists():
                mf = PluginManifest.from_file(mf_file)
                if distribution is not None:
                    meta = PackageMetadata.from_dist_metadata(distribution.metadata)
                    mf.package_metadata = meta

                    assert mf.name == meta.name, "Manifest name must match package name"
                    return mf

        raise FileNotFoundError(  # pragma: no cover
            f"Could not find file {fname!r} in module {module!r}"
        )

    @classmethod
    def _from_package_or_name(
        cls, package_or_filename: Union[Path, str]
    ) -> PluginManifest:
        """Internal convenience function, calls both `from_file` and `from_distribution`

        Parameters
        ----------
        package_or_filename : Union[Path, str]
            Either a filename or a package name.  Will be tried first as a filename, and
            then as a distribution name.

        Returns
        -------
        PluginManifest
            [description]

        Raises
        ------
        ValidationError
            If the name can be resolved as either a distribution name or a file,
            but the manifest is not valid.
        ValueError
            If the name does not resolve to either a distribution name or a filename.

        """
        from pydantic import ValidationError

        from npe2 import PluginManifest

        try:
            return PluginManifest.from_file(package_or_filename)
        except ValidationError:  # pragma: no cover
            raise
        except (FileNotFoundError, ValueError):
            try:
                return PluginManifest.from_distribution(str(package_or_filename))
            except ValidationError:  # pragma: no cover
                raise
            except Exception as e:
                raise ValueError(
                    f"Could not find manifest for {package_or_filename!r} as either a "
                    "package name or a file.."
                ) from e

<<<<<<< HEAD
    def validate_imports(self):
=======
    def validate_imports(self) -> None:
        """Checks recursively that all `python_name` fields are actually importable."""
>>>>>>> 6902fe40
        from .utils import import_python_name

        errors = []

        def check_pynames(m: BaseModel, loc=()):
            for name, value in m:
                if not value:
                    continue
                if isinstance(value, BaseModel):
                    return check_pynames(value, (*loc, name))
                field = m.__fields__[name]
                if isinstance(value, list) and isinstance(field.type_, ModelMetaclass):
                    return [check_pynames(i, (*loc, n)) for n, i in enumerate(value)]
                if field.outer_type_ is PythonName:
                    try:
                        import_python_name(value)
                    except (ImportError, AttributeError) as e:
                        errors.append(ErrorWrapper(e, (*loc, name)))

        check_pynames(self)
        if errors:
            raise ValidationError(errors, type(self))

    ValidationError = ValidationError  # for convenience of access


@contextmanager
def _temporary_path_additions(paths: Sequence[Union[str, Path]] = ()):
    for p in reversed(paths):
        sys.path.insert(0, str(p))
    try:
        yield
    finally:
        for p in paths:
            sys.path.remove(str(p))


if __name__ == "__main__":
    print(PluginManifest.schema_json())<|MERGE_RESOLUTION|>--- conflicted
+++ resolved
@@ -353,12 +353,8 @@
                     "package name or a file.."
                 ) from e
 
-<<<<<<< HEAD
-    def validate_imports(self):
-=======
     def validate_imports(self) -> None:
         """Checks recursively that all `python_name` fields are actually importable."""
->>>>>>> 6902fe40
         from .utils import import_python_name
 
         errors = []
