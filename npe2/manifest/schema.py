from __future__ import annotations

import re
import sys
from contextlib import contextmanager
from enum import Enum
from importlib import util
from logging import getLogger
from pathlib import Path
from textwrap import dedent
from typing import TYPE_CHECKING, Iterator, NamedTuple, Optional, Sequence, Union

from pydantic import BaseModel, Extra, Field, ValidationError, root_validator, validator

<<<<<<< HEAD
from ._bases import ImportExportMixin
=======
from . import _validators
>>>>>>> 1fa80fa3
from .contributions import ContributionPoints
from .package_metadata import PackageMetadata
from .utils import Version

try:
    from importlib.metadata import Distribution, distributions
except ImportError:
    from importlib_metadata import Distribution, distributions  # type: ignore

if TYPE_CHECKING:
    from importlib.metadata import EntryPoint

spdx_ids = (Path(__file__).parent / "spdx.txt").read_text().splitlines()
SPDX = Enum("SPDX", {i.replace("-", "_"): i for i in spdx_ids})  # type: ignore

logger = getLogger(__name__)


SCHEMA_VERSION = "0.1.0"
ENTRY_POINT = "napari.manifest"
_display_name_pattern = re.compile(r"^[^\W_][\w -~]{1,38}[^\W_]$")


class DiscoverResults(NamedTuple):
    manifest: Optional[PluginManifest]
    entrypoint: Optional[EntryPoint]
    error: Optional[Exception]


class PluginManifest(BaseModel, ImportExportMixin):

    # VS Code uses <publisher>.<name> as a unique ID for the extension
    # should this just be the package name ... not the module name? (yes)
    # do we normalize this? (i.e. underscores / dashes ?) (no)
    # TODO: enforce that this matches the package name

    name: str = Field(
        ...,
        description="The name of the plugin. Should correspond to the python "
        "package name for this plugin.",
    )

    display_name: str = Field(
        "",
        description="User-facing text to display as the name of this plugin",
        # Must be 3-40 characters long, containing printable word characters,
        # and must not begin or end with an underscore, white space, or
        # non-word character.
    )

    # Plugins rely on certain guarantees to interoperate propertly with the
    # plugin engine. These include the manifest specification, conventions
    # around python packaging, command api's, etc. Together these form a
    # "contract". The version of this contract is the "schema version."
    #
    # The first release of npe2 defines the first schema version.
    # As the contract around plugins evolve the SCHEMA_VERSION should be
    # increased follow SemVer rules. Note that sometimes the version number
    # will change even though no npe2 code changes.
    #
    # The `schema_version` field declares the version of the contract that this
    # plugin targets.
    schema_version: str = Field(
        SCHEMA_VERSION,
        description="A SemVer compatible version string matching the napari plugin "
        "schema version that the plugin is compatible with.",
    )

    # TODO:
    # Perhaps we should version the plugin interface (not so the manifest, but
    # the actual mechanism/consumption of plugin information) independently
    # of napari itself

    on_activate: Optional[str] = Field(
        default=None,
        description="Fully qualified python path to a function that will be called "
        "upon plugin activation (e.g. my_plugin._some_module:activate). The activate "
        "function can be used to connect command ids to python callables, or perform "
        "other side-effects. A plugin will be 'activated' when one of its "
        "contributions is requested by the user (such as a widget, or reader).",
    )
    _validate_activate_func = validator("on_activate", allow_reuse=True)(
        _validators.python_name
    )
    on_deactivate: Optional[str] = Field(
        default=None,
        description="Fully qualified python path to a function that will be called "
        "when a user deactivates a plugin (e.g. my_plugin._some_module:deactivate). "
        "This is optional, and may be used to perform any plugin cleanup.",
    )
    _validate_deactivate_func = validator("on_deactivate", allow_reuse=True)(
        _validators.python_name
    )

    contributions: Optional[ContributionPoints]

    _manifest_file: Optional[Path] = None
    package_metadata: Optional[PackageMetadata] = None

    @property
    def license(self) -> Optional[str]:
        return self.package_metadata.license if self.package_metadata else None

    @property
    def version(self) -> Optional[str]:
        return self.package_metadata.version if self.package_metadata else None

    @property
    def description(self) -> Optional[str]:
        return self.package_metadata.summary if self.package_metadata else None

    @property
    def author(self) -> Optional[str]:
        return self.package_metadata.author if self.package_metadata else None

    @validator("display_name")
    def validate_display_name(cls, v):
        if not _display_name_pattern.match(v):
            raise ValueError(
                f"{v} is not a valid display_name.  The display_name must "
                "be 3-40 characters long, containing printable word characters, "
                "and must not begin or end with an underscore, white space, or "
                "non-word character."
            )
        return v

    @root_validator
    def _validate_root(cls, values: dict) -> dict:
        # validate schema version
        declared_version = Version.parse(values.get("schema_version", ""))
        current_version = Version.parse(SCHEMA_VERSION)
        if current_version < declared_version:
            raise ValueError(
                dedent(
                    f"The declared schema version {declared_version} is "
                    f"newer than npe2's schema version: {current_version}. You may "
                    "need to upgrade npe2."
                )
            )

        invalid_commands = []
        if values.get("contributions") is not None:
            for command in values["contributions"].commands or []:
                id_start_actual = command.id.split(".")[0]
                if values["name"] != id_start_actual:
                    invalid_commands.append(command.id)

        if invalid_commands:
            raise ValueError(
                dedent(
                    f"""Commands identifiers must start with the current package name {values['name']!r}
            the following commands where found to break this assumption:
                {invalid_commands}
            """
                )
            )

        return values

    def toml(self, pyproject=False) -> str:
        with _schema_version_in_fields_set(self):
            return super().toml(pyproject=pyproject)

    def yaml(self) -> str:
        with _schema_version_in_fields_set(self):
            return super().yaml()

    @classmethod
    def from_distribution(cls, name: str) -> PluginManifest:
        """Return PluginManifest given a distribution (package) name.

        Parameters
        ----------
        name : str
            Name of a python distribution installed in the environment.
            Note: this is the package name, not the top level module name,
            (e.g. "scikit-image", not "skimage").

        Returns
        -------
        PluginManifest
            The parsed manifest.

        Raises
        ------
        ValueError
            If the distribution exists, but does not provide a manifest
        PackageNotFoundError
            If there is no distribution found for `name`
        ValidationError
            If the manifest is not valid
        """
        from importlib.metadata import distribution

        dist = distribution(name)  # may raise PackageNotFoundError
        for ep in dist.entry_points:
            if ep.group == ENTRY_POINT:
                return PluginManifest._from_entrypoint(ep, dist)
        raise ValueError(
            "Distribution {name!r} exists but does not provide a napari manifest"
        )

    @classmethod
    def from_file(cls, path: Union[Path, str]) -> PluginManifest:
        """Parse PluginManifest from a specific file.

        Parameters
        ----------
        path : Path or str
            Path to a manifest.  Must have extension {'.json', '.yaml', '.yml', '.toml'}

        Returns
        -------
        PluginManifest
            The parsed manifest.

        Raises
        ------
        FileNotFoundError
            If `path` does not exist.
        ValueError
            If the file extension is not in {'.json', '.yaml', '.yml', '.toml'}
        """
        mf = super().from_file(path=path)
        mf._manifest_file = Path(path).expanduser().absolute().resolve()
        return mf

    class Config:
        use_enum_values = True  # only needed for SPDX
        underscore_attrs_are_private = True
        extra = Extra.forbid

    @classmethod
    def discover(
        cls,
        entry_point_group: str = ENTRY_POINT,
        paths: Sequence[Union[str, Path]] = (),
    ) -> Iterator[DiscoverResults]:
        """Discover manifests in the environment.

        This function searches for installed python packages with a matching
        entry point group and then attempts to resolve the manifest file.

        The manifest file should be specified in the plugin's `setup.cfg` or
        `setup.py` file using the [entry point group][1]: "napari.manifest".
        For example, this would be the section for a plugin "npe-tester" with
        "napari.yaml" as the manifest file:

        ```cfg
        [options.entry_points]
        napari.manifest =
            npe2-tester = npe2_tester:napari.yaml
        ```

        The manifest file is specified relative to the submodule root path.
        So for the example it will be loaded from:
        `<path/to/npe2-tester>/napari.yaml`.

        [1]: https://packaging.python.org/specifications/entry-points/

        Parameters
        ----------
        entry_point_group : str, optional
            name of entry point group to discover, by default 'napari.manifest'
        paths : Sequence[str], optional
            paths to add to sys.path while discovering.

        Yields
        ------
        DiscoverResults: (3 namedtuples: manifest, entrypoint, error)
            3-tuples with either manifest or (entrypoint and error) being None.
        """
        with _temporary_path_additions(paths):
            for dist in distributions():
                for ep in dist.entry_points:
                    if ep.group != entry_point_group:
                        continue
                    try:
                        pm = cls._from_entrypoint(ep, dist)
                        yield DiscoverResults(pm, ep, None)
                    except ValidationError as e:
                        logger.warning(msg=f"Invalid schema {ep.value!r}")
                        yield DiscoverResults(None, ep, e)
                    except Exception as e:
                        logger.error(
                            "%s -> %r could not be imported: %s"
                            % (entry_point_group, ep.value, e)
                        )
                        yield DiscoverResults(None, ep, e)

    @classmethod
    def _from_entrypoint(
        cls, entry_point: EntryPoint, distribution: Optional[Distribution] = None
    ) -> PluginManifest:

        match = entry_point.pattern.match(entry_point.value)  # type: ignore
        module = match.group("module")

        spec = util.find_spec(module or "")
        if not spec:
            raise ValueError(
                f"Cannot find module {module!r} declared in "
                f"entrypoint: {entry_point.value!r}"
            )

        match = entry_point.pattern.match(entry_point.value)  # type: ignore
        fname = match.group("attr")

        for loc in spec.submodule_search_locations or []:
            mf_file = Path(loc) / fname
            if mf_file.exists():
                mf = PluginManifest.from_file(mf_file)
                if distribution is not None:
                    meta = PackageMetadata.from_dist_metadata(distribution.metadata)
                    mf.package_metadata = meta

                    assert mf.name == meta.name, "Manifest name must match package name"
                    return mf

        raise FileNotFoundError(f"Could not find file {fname!r} in module {module!r}")

    @classmethod
    def _from_package_or_name(
        cls, package_or_filename: Union[Path, str]
    ) -> PluginManifest:
        """Internal convenience function, calls both `from_file` and `from_distribution`

        Parameters
        ----------
        package_or_filename : Union[Path, str]
            Either a filename or a package name.  Will be tried first as a filename, and
            then as a distribution name.

        Returns
        -------
        PluginManifest
            [description]

        Raises
        ------
        ValidationError
            If the name can be resolved as either a distribution name or a file,
            but the manifest is not valid.
        ValueError
            If the name does not resolve to either a distribution name or a filename.

        """
        from pydantic import ValidationError

        from npe2 import PluginManifest

        try:
            return PluginManifest.from_file(package_or_filename)
        except ValidationError:
            raise
        except (FileNotFoundError, ValueError):
            try:
                return PluginManifest.from_distribution(str(package_or_filename))
            except ValidationError:
                raise
            except Exception as e:
                raise ValueError(
                    f"Could not find manifest for {package_or_filename!r} as either a "
                    "package name or a file.."
                ) from e

    ValidationError = ValidationError  # for convenience of access


@contextmanager
def _temporary_path_additions(paths: Sequence[Union[str, Path]] = ()):
    for p in reversed(paths):
        sys.path.insert(0, str(p))
    try:
        yield
    finally:
        for p in paths:
            sys.path.remove(str(p))


@contextmanager
def _schema_version_in_fields_set(manifest: PluginManifest):
    was_there = "schema_version" in manifest.__fields_set__
    manifest.__fields_set__.add("schema_version")
    try:
        yield
    finally:
        if not was_there:
            manifest.__fields_set__.discard("schema_version")


if __name__ == "__main__":
    print(PluginManifest.schema_json())<|MERGE_RESOLUTION|>--- conflicted
+++ resolved
@@ -12,11 +12,8 @@
 
 from pydantic import BaseModel, Extra, Field, ValidationError, root_validator, validator
 
-<<<<<<< HEAD
+from . import _validators
 from ._bases import ImportExportMixin
-=======
-from . import _validators
->>>>>>> 1fa80fa3
 from .contributions import ContributionPoints
 from .package_metadata import PackageMetadata
 from .utils import Version
