--- conflicted
+++ resolved
@@ -1,10 +1,6 @@
 from __future__ import annotations
 
-<<<<<<< HEAD
-=======
-import json
 import re
->>>>>>> 1b7c70dc
 import sys
 from contextlib import contextmanager
 from enum import Enum
@@ -12,25 +8,9 @@
 from logging import getLogger
 from pathlib import Path
 from textwrap import dedent
-<<<<<<< HEAD
 from typing import TYPE_CHECKING, Iterator, NamedTuple, Optional, Sequence, Union
 
-from pydantic import BaseModel, Extra, Field, ValidationError, root_validator
-=======
-from typing import (
-    TYPE_CHECKING,
-    Callable,
-    Iterator,
-    NamedTuple,
-    Optional,
-    Sequence,
-    Union,
-)
-
-import pytomlpp as toml
-import yaml
 from pydantic import BaseModel, Extra, Field, ValidationError, root_validator, validator
->>>>>>> 1b7c70dc
 
 from ._bases import ImportExportMixin
 from .contributions import ContributionPoints
