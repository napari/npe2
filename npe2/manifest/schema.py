--- conflicted
+++ resolved
@@ -130,7 +130,6 @@
         exclude=True,
     )
 
-<<<<<<< HEAD
     def __init__(self, **data):
         super().__init__(**data)
         if self.package_metadata is None and self.name:
@@ -139,10 +138,9 @@
                 self.package_metadata = PackageMetadata.from_dist_metadata(meta)
             except metadata.PackageNotFoundError:
                 pass
-=======
+
     def __hash__(self):
         return hash((self.name, self.package_version))
->>>>>>> 99e33cd8
 
     @property
     def license(self) -> Optional[str]:
@@ -272,43 +270,25 @@
         """
         with _temporary_path_additions(paths):
             for dist in metadata.distributions():
-<<<<<<< HEAD
                 try:
                     pm = _from_dist(dist)
                     if pm:
                         yield DiscoverResults(pm, dist, None)
                 except ValidationError as e:
-                    logger.warning(msg=f"Invalid schema: {dist.metadata['Name']!r}")
+                    logger.warning(
+                        "Invalid schema for package %r, please run"
+                        " 'npe2 validate %s' to check for manifest errors.",
+                        dist.metadata["Name"],
+                        dist.metadata["Name"],
+                    )
                     yield DiscoverResults(None, dist, e)
+
                 except Exception as e:
                     logger.error(
                         "%s -> %r could not be imported: %s"
                         % (ENTRY_POINT, dist.metadata["Name"], e)
                     )
                     yield DiscoverResults(None, dist, e)
-=======
-                for ep in dist.entry_points:
-                    if ep.group != entry_point_group:
-                        continue
-                    try:
-                        pm = cls._from_entrypoint(ep, dist)
-                        yield DiscoverResults(pm, ep, None)
-                    except ValidationError as e:
-                        module_name, filename = ep.value.split(":")
-                        logger.warning(
-                            "Invalid schema for package %r, please run"
-                            " 'npe2 validate %s' to check for manifest errors.",
-                            module_name,
-                            module_name,
-                        )
-                        yield DiscoverResults(None, ep, e)
-                    except Exception as e:
-                        logger.error(
-                            "%s -> %r could not be imported: %s"
-                            % (entry_point_group, ep.value, e)
-                        )
-                        yield DiscoverResults(None, ep, e)
->>>>>>> 99e33cd8
 
     @classmethod
     def _from_entrypoint(
