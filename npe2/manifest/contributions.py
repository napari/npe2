--- conflicted
+++ resolved
@@ -22,8 +22,5 @@
     themes: Optional[List[ThemeContribution]]
     readers: Optional[List[ReaderContribution]]
     writers: Optional[List[WriterContribution]]
-<<<<<<< HEAD
     sample_data: Optional[List[SampleDataContribution]]
-=======
-    widgets: Optional[List[WidgetContribution]]
->>>>>>> 6975529b
+    widgets: Optional[List[WidgetContribution]]