--- conflicted
+++ resolved
@@ -33,11 +33,6 @@
     activationEvent onCommand:${command}.
     """
 
-<<<<<<< HEAD
-    command: str = Field(
-        ...,
-        description="Identifier of the command to execute",
-=======
     id: str = Field(
         ...,
         description=dedent(
@@ -50,7 +45,6 @@
         It follow the same rule as Python fully qualified name, with the extra
         restriction as being limited to ascii"""
         ),
->>>>>>> 1115a7be
         regex="^" + _dotted_name + "$",
     )
     title: str = Field(
@@ -85,14 +79,8 @@
         None,
         description="(Optional) Fully qualified name to callable python object "
         "implementing this command. This usually takes the form of "
-<<<<<<< HEAD
-        "`{obj.__module__}:{obj.__qualname__} (e.g. `my_package.a_module:some_function`). "
-        "If provided, using `register_command` in the plugin activate function is optional "
-        "(but takes precedence).",
-=======
         "`{obj.__module__}:{obj.__qualname__} (e.g. "
         "`my_package.a_module:some_function`). If provided, using `register_command` "
         "in the plugin activate function is optional (but takes precedence).",
->>>>>>> 1115a7be
         regex=f"^{_dotted_name}:{_dotted_name}$",
     )