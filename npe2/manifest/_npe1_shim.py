--- conflicted
+++ resolved
@@ -1,15 +1,12 @@
 import logging
-<<<<<<< HEAD
 import os
 import site
+import warnings
 from pathlib import Path
 from shutil import rmtree
 from typing import List, Sequence
 
 from appdirs import user_cache_dir
-=======
-import warnings
->>>>>>> d6365c46
 
 from .._from_npe1 import manifest_from_npe1
 from .package_metadata import PackageMetadata
@@ -69,15 +66,14 @@
     def _load_contributions(self) -> None:
         """imports and inspects package using npe1 plugin manager"""
 
+        self._is_loaded = True  # if we fail once, we still don't try again.
         if self._cache_path().exists() and not os.getenv(NPE2_NOCACHE):
             mf = PluginManifest.from_file(self._cache_path())
             self.contributions = mf.contributions
-            self._is_loaded = True
             logger.debug("%r npe1 shim loaded from cache", self.name)
             return
 
         with discovery_blocked():
-            self._is_loaded = True  # if we fail once, we still don't try again.
             try:
                 mf = manifest_from_npe1(self._dist, shim=True)
             except Exception as e:
@@ -86,8 +82,9 @@
                 )
                 return
 
-<<<<<<< HEAD
-        self._is_loaded = True
+            self.contributions = mf.contributions
+            logger.debug("%r npe1 shim imported", self.name)
+
         if not _is_editable_install(self._dist):
             self._save_to_cache()
 
@@ -113,8 +110,4 @@
     """
     root = str(dist.locate_file(""))
     installed_paths = site.getsitepackages() + [site.getusersitepackages()]
-    return all(loc not in root for loc in installed_paths)
-=======
-            self.contributions = mf.contributions
-            logger.debug("%r npe1 shim imported", self.name)
->>>>>>> d6365c46
+    return all(loc not in root for loc in installed_paths)