from typing import List, Optional, Union

from pydantic import BaseModel, Field, ValidationError, root_validator

from ..utils import Executable, path_to_key

# # napari provides these
# class Menu(BaseModel):
#     key: str
#     id: int
#     description: str
#     supports_submenus: bool = True
#     deprecation_message: Optional[str]


# napari_menus = [
#     Menu(key="command_pallete", id=0, description="The Command Palette"),
#     Menu(
#         key="layers__context", id=1, description="The layer list context menu"
#     ),
#     Menu(
#         key="layers__context", id=1, description="The layer list context menu"
#     ),
# ]


# user provides this
class _MenuItem(BaseModel):
    when: Optional[str] = Field(
        description="Condition which must be true to show this item"
    )
    group: Optional[str] = Field(description="Group into which this item belongs")


class Submenu(_MenuItem):
    submenu: str = Field(
        ...,
        description="Identifier of the submenu to display in this item."
        "The submenu must be declared in the 'submenus' -section",
    )
    # if submenu doesn't exist, you get:
    # Menu item references a submenu ...` which is not defined in the 'submenus' section


class MenuCommand(_MenuItem, Executable):
    command: str = Field(
        ...,
        description="Identifier of the command to execute. "
        "The command must be declared in the 'commands' section",
    )
    # if command doesn't exist, you get:
    # "Menu item references a command `...` which is not defined in the
    # 'commands' section."
    alt: Optional[str] = Field(
        description="Identifier of an alternative command to execute. "
        "It will be shown and invoked when pressing Alt while opening a menu."
        "The command must be declared in the 'commands' section"
    )
    # if command doesn't exist, you get:
    # "Menu item references an alt-command  `...` which is not defined in
    # the 'commands' section."


MenuItem = Union[MenuCommand, Submenu]


# define the valid locations that menu items can populate
class MenusContribution(BaseModel):
    napari__plugins: Optional[List[MenuItem]]
    napari__layer_context: Optional[List[MenuItem]]

    class Config:
        extra = "allow"

    @root_validator(pre=True)
    def _coerce_locations(cls, values):
        """Map plugin menu locations provided in the plugin manifest.

        Plugins are able to contribute menu items to certain locations in napari.
        In the plugin manifest these locations must begin with a '/'. The valid
        locations are '/napari/plugins' and '/napari/layer_context'.
        """
        # map from manifest provided menu locations to MenusContribution keys
        # this mapping removes the initial '/' and replaces subsequent `'/'
        # with '__'.
        menu_contributions = {}
        valid_menu_keys = list(MenusContribution.__fields__.keys())
        for key, val in values.items():
            # menu locations must begin with a `/`
<<<<<<< HEAD
            if key[0] == '/':
                menu_key = path_to_key(key)
                if menu_key not in valid_menu_keys:
                    raise ValueError("Manifest provided menu location does not match"
                                     " valid menu contribution location")
                menu_contributions[menu_key] = val
=======
            if key[0] == "/":
                menu_name = key[1:].replace("/", "__")
                if menu_name not in list(MenusContribution.__fields__.keys()):
                    raise ValueError(
                        "Manifest provided menu location does not match"
                        " valid menu contribution location"
                    )
                menu_contributions[menu_name] = val
>>>>>>> 69e6289f
            else:
                menu_contributions[key] = val
        return menu_contributions

    @root_validator
    def _validate_extra(cls, values: dict):
        """Plugins may declare custom menu IDs... we make sure they are valid here.

        They become accessible as attributes on the MenusContribution instance.
        """

        # get validator... all of these fields have the same type
        # (Optional[List[MenuItem]])
        validate = list(MenusContribution.__fields__.values())[0].validate

        for i, (key, val) in enumerate(values.items()):
            if key not in cls.__fields__:
                val, err = validate(val, {}, loc=str(i))
                if err:  # pragma: no cover
                    raise ValidationError([err], cls)
                values[key] = val
        return values<|MERGE_RESOLUTION|>--- conflicted
+++ resolved
@@ -87,23 +87,14 @@
         valid_menu_keys = list(MenusContribution.__fields__.keys())
         for key, val in values.items():
             # menu locations must begin with a `/`
-<<<<<<< HEAD
             if key[0] == '/':
                 menu_key = path_to_key(key)
                 if menu_key not in valid_menu_keys:
-                    raise ValueError("Manifest provided menu location does not match"
-                                     " valid menu contribution location")
-                menu_contributions[menu_key] = val
-=======
-            if key[0] == "/":
-                menu_name = key[1:].replace("/", "__")
-                if menu_name not in list(MenusContribution.__fields__.keys()):
                     raise ValueError(
                         "Manifest provided menu location does not match"
                         " valid menu contribution location"
                     )
-                menu_contributions[menu_name] = val
->>>>>>> 69e6289f
+                menu_contributions[menu_key] = val
             else:
                 menu_contributions[key] = val
         return menu_contributions
