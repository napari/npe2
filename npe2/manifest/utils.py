from __future__ import annotations

import re
from dataclasses import dataclass
from functools import total_ordering
from importlib import import_module
from typing import (
    TYPE_CHECKING,
    Any,
    Callable,
    Dict,
    Generic,
    Optional,
    Sequence,
    SupportsInt,
    Tuple,
    TypeVar,
    Union,
)

from ..types import PythonName

if TYPE_CHECKING:
    from typing import Protocol

    from npe2.manifest.schema import PluginManifest

    from .._command_registry import CommandRegistry
    from .contributions import ContributionPoints

    class ProvidesCommand(Protocol):
        command: str

        def get_callable(self, _registry: Optional[CommandRegistry] = None):
            ...


def v1_to_v2(path):
    return (path, True) if isinstance(path, list) else ([path], False)


def v2_to_v1(paths, stack):
    if stack:
        return paths
    assert len(paths) == 1
    return paths[0]


R = TypeVar("R")
SHIM_NAME_PREFIX = "__npe1shim__."


# TODO: add ParamSpec when it's supported better by mypy
class Executable(Generic[R]):
    command: str

    def exec(
        self: ProvidesCommand,
        args: tuple = (),
        kwargs: dict = None,
        _registry: Optional[CommandRegistry] = None,
    ) -> R:
        if kwargs is None:
            kwargs = {}
        return self.get_callable(_registry)(*args, **kwargs)

    def get_callable(
        self: ProvidesCommand,
        _registry: Optional[CommandRegistry] = None,
    ) -> Callable[..., R]:
        if _registry is None:
            from .._plugin_manager import PluginManager

            _registry = PluginManager.instance().commands
        return _registry.get(self.command)

    @property
    def plugin_name(self: ProvidesCommand):
        # takes advantage of the fact that command always starts with manifest.name
        return self.command.split(".")[0]


@total_ordering
@dataclass
class Version:
    """A semver compatible version class.

    mostly vendored from python-semver (BSD-3):
    https://github.com/python-semver/python-semver/
    """

    major: SupportsInt
    minor: SupportsInt = 0
    patch: SupportsInt = 0
    prerelease: Union[bytes, str, int, None] = None
    build: Union[bytes, str, int, None] = None

    _SEMVER_PATTERN = re.compile(
        r"""
            ^
            (?P<major>0|[1-9]\d*)
            \.
            (?P<minor>0|[1-9]\d*)
            \.
            (?P<patch>0|[1-9]\d*)
            (?:-(?P<prerelease>
                (?:0|[1-9]\d*|\d*[a-zA-Z-][0-9a-zA-Z-]*)
                (?:\.(?:0|[1-9]\d*|\d*[a-zA-Z-][0-9a-zA-Z-]*))*
            ))?
            (?:\+(?P<build>
                [0-9a-zA-Z-]+
                (?:\.[0-9a-zA-Z-]+)*
            ))?
            $
        """,
        re.VERBOSE,
    )

    @classmethod
    def parse(cls, version: Union[bytes, str]) -> Version:
        """Convert string or bytes into Version object."""
        if isinstance(version, bytes):
            version = version.decode("UTF-8")
        match = cls._SEMVER_PATTERN.match(version)
        if match is None:
            raise ValueError(f"{version} is not valid SemVer string")
        matched_version_parts: Dict[str, Any] = match.groupdict()
        return cls(**matched_version_parts)

    # NOTE: we're only comparing the numeric parts for now.
    # ALSO: the rest of the comparators come  from functools.total_ordering
    def __eq__(self, other) -> bool:
        return self.to_tuple()[:3] == self._from_obj(other).to_tuple()[:3]

    def __lt__(self, other) -> bool:
        return self.to_tuple()[:3] < self._from_obj(other).to_tuple()[:3]

    @classmethod
    def _from_obj(cls, other):
        if isinstance(other, (str, bytes)):
            other = Version.parse(other)
        elif isinstance(other, dict):
            other = Version(**other)
        elif isinstance(other, (tuple, list)):
            other = Version(*other)
        elif not isinstance(other, Version):
            raise TypeError(
                f"Expected str, bytes, dict, tuple, list, or {cls} instance, "
                f"but got {type(other)}"
            )
        return other

    def to_tuple(self) -> Tuple[int, int, int, Optional[str], Optional[str]]:
        """Return version as tuple (first three are int, last two Opt[str])."""
        return (
            int(self.major),
            int(self.minor),
            int(self.patch),
            str(self.prerelease) if self.prerelease is not None else None,
            str(self.build) if self.build is not None else None,
        )

    def __iter__(self):
        yield from self.to_tuple()

    def __str__(self) -> str:
        v = f"{self.major}.{self.minor}.{self.patch}"
        if self.prerelease:  # pragma: no cover
            v += str(self.prerelease)
        if self.build:  # pragma: no cover
            v += str(self.build)
        return v


def _import_npe1_shim(shim_name: str) -> Any:
    """Import npe1 shimmed python_name

    Some objects returned by npe1 hooks (such as locally defined partials or other
    objects) don't have globally accessible python names. In such cases, we create
    a "shim" python_name of the form:

    `__npe1shim__.<hook_python_name>_<index>`

    The implication is that the hook should be imported, called, and indexed to return
    the corresponding item in the hook results.

    Parameters
    ----------
    shim_name : str
        A string in the form `__npe1shim__.<hook_python_name>_<index>`

    Returns
    -------
    Any
        The <index>th object returned from the callable <hook_python_name>.

    Raises
    ------
    IndexError
        If len(<hook_python_name>()) <= <index>
    """

    assert shim_name.startswith(SHIM_NAME_PREFIX), f"Invalid shim name: {shim_name}"
    python_name, idx = shim_name[13:].rsplit("_", maxsplit=1)  # TODO, make a function
    index = int(idx)

    hook = import_python_name(python_name)
    result = hook()
    if isinstance(result, dict):
        # things like sample_data hookspec return a dict, in which case we want the
        # "idxth" item in the dict (assumes ordered dict, which is safe now)
        result = list(result.values())
    if not isinstance(result, list):
        result = [result]  # pragma: no cover

    try:
        out = result[index]
    except IndexError as e:  # pragma: no cover
        raise IndexError(f"invalid npe1 shim index {index} for hook {hook}") from e

    if "dock_widget" in python_name and isinstance(out, tuple):
        return out[0]
    if "sample_data" in python_name and isinstance(out, dict):
        # this was a nested sample data
        return out.get("data")

    return out


def import_python_name(python_name: Union[PythonName, str]) -> Any:
    from . import _validators

    if python_name.startswith(SHIM_NAME_PREFIX):
        return _import_npe1_shim(python_name)

    _validators.python_name(python_name)  # shows the best error message
    match = _validators.PYTHON_NAME_PATTERN.match(python_name)
    module_name, funcname = match.groups()  # type: ignore [union-attr]

    mod = import_module(module_name)
    return getattr(mod, funcname)


def deep_update(dct: dict, merge_dct: dict, copy=True) -> dict:
    """Merge possibly nested dicts"""
    from copy import deepcopy

    _dct = deepcopy(dct) if copy else dct
    for k, v in merge_dct.items():
        if k in _dct and isinstance(dct[k], dict) and isinstance(v, dict):
            deep_update(_dct[k], v, copy=False)
        elif isinstance(v, list):
            if k not in _dct:
                _dct[k] = []
            _dct[k].extend(v)
        else:
            _dct[k] = v
    return _dct


def merge_manifests(manifests: Sequence[PluginManifest], overwrite=False):
    from npe2.manifest.schema import PluginManifest

    if not manifests:
        raise ValueError("Cannot merge empty sequence of manifests")
    if len(manifests) == 1:
        return manifests[0]

    assert len({mf.name for mf in manifests}) == 1, "All manifests must have same name"
    assert (
        len({mf.package_version for mf in manifests}) == 1
    ), "All manifests must have same version"
    assert (
        len({mf.display_name for mf in manifests}) == 1
    ), "All manifests must have same display_name"

    mf0 = manifests[0]
    info = mf0.dict(exclude={"contributions"}, exclude_unset=True)
    info["contributions"] = merge_contributions(
        [m.contributions for m in manifests], overwrite=overwrite
    )
    return PluginManifest(**info)


def merge_contributions(
    contribs: Sequence[Optional[ContributionPoints]], overwrite=False
) -> dict:
    _contribs = [c for c in contribs if c and c.dict(exclude_unset=True)]
    if not _contribs:
        return {}  # pragma: no cover

<<<<<<< HEAD
    out_dict = _contribs[0].dict(exclude_unset=True)
    if len(_contribs) <= 1:
        return out_dict

    for ctrb in _contribs[1:]:
        _renames = {}
        existing_cmds = {c["id"] for c in out_dict.get("commands", {})}
        new_ctrb_dict = ctrb.dict(exclude_unset=True)
        for cmd in list(new_ctrb_dict.get("commands", ())):
            cmd_id = cmd["id"]
            if cmd_id in existing_cmds:
                if overwrite:
                    # remove existing command
                    new_ctrb_dict["commands"].remove(cmd)
                else:
                    # if we're not overwriting, we need to rename the command
                    # to avoid collisions
                    i = 1
                    while cmd_id in existing_cmds:
                        if i != 1:
                            cmd_id = cmd_id[:-2]
                        i += 1
                        cmd_id = f"{cmd_id}_{i}"
                        _renames[cmd["id"]] = cmd_id
                    cmd["id"] = cmd_id
        for key, val in new_ctrb_dict.items():
            if isinstance(val, list):
                for item in val:
                    if "command" in item:
                        cmd_id = item["command"]
                        if cmd_id in _renames:
                            cmd_id = _renames[cmd_id]
                        item["command"] = cmd_id
                    if overwrite:
                        for existing_item in list(out_dict.get(key, [])):
                            if all(item[k] == existing_item[k] for k in item):
                                out_dict[key].remove(existing_item)
        out_dict = deep_update(out_dict, new_ctrb_dict)
    return out_dict
=======
    out = _contribs[0].dict(exclude_unset=True)
    if len(_contribs) > 1:
        for n, ctrb in enumerate(_contribs[1:]):
            c = ctrb.dict(exclude_unset=True)
            for cmd in c.get("commands", ()):
                cmd["id"] = cmd["id"] + f"_{n + 2}"  # FIXME: dumb numbering
            for val in c.values():
                if isinstance(val, list):
                    for item in val:
                        if "command" in item:
                            item["command"] = item["command"] + f"_{n + 2}"
            out = deep_update(out, c)
    return out


def safe_key(key: str) -> str:
    return (
        key.lower()
        .replace(" ", "_")
        .replace("-", "_")
        .replace("(", "")
        .replace(")", "")
        .replace("[", "")
        .replace("]", "")
    )
>>>>>>> 3fc6e6d4
<|MERGE_RESOLUTION|>--- conflicted
+++ resolved
@@ -289,7 +289,6 @@
     if not _contribs:
         return {}  # pragma: no cover
 
-<<<<<<< HEAD
     out_dict = _contribs[0].dict(exclude_unset=True)
     if len(_contribs) <= 1:
         return out_dict
@@ -329,20 +328,6 @@
                                 out_dict[key].remove(existing_item)
         out_dict = deep_update(out_dict, new_ctrb_dict)
     return out_dict
-=======
-    out = _contribs[0].dict(exclude_unset=True)
-    if len(_contribs) > 1:
-        for n, ctrb in enumerate(_contribs[1:]):
-            c = ctrb.dict(exclude_unset=True)
-            for cmd in c.get("commands", ()):
-                cmd["id"] = cmd["id"] + f"_{n + 2}"  # FIXME: dumb numbering
-            for val in c.values():
-                if isinstance(val, list):
-                    for item in val:
-                        if "command" in item:
-                            item["command"] = item["command"] + f"_{n + 2}"
-            out = deep_update(out, c)
-    return out
 
 
 def safe_key(key: str) -> str:
@@ -354,5 +339,4 @@
         .replace(")", "")
         .replace("[", "")
         .replace("]", "")
-    )
->>>>>>> 3fc6e6d4
+    )