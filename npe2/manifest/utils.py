from __future__ import annotations

import re
from dataclasses import dataclass
from functools import total_ordering
from importlib import import_module
from typing import (
    TYPE_CHECKING,
    Any,
    Callable,
    Dict,
    Generic,
    Optional,
    Sequence,
    SupportsInt,
    Tuple,
    TypeVar,
    Union,
)

from ..types import PythonName

if TYPE_CHECKING:
    from typing import Protocol

    from npe2.manifest.schema import PluginManifest

    from .._command_registry import CommandRegistry
    from .contributions import ContributionPoints

    class ProvidesCommand(Protocol):
        command: str

        def get_callable(self, _registry: Optional[CommandRegistry] = None):
            ...


def v1_to_v2(path):
    return (path, True) if isinstance(path, list) else ([path], False)


def v2_to_v1(paths, stack):
    if stack:
        return paths
    assert len(paths) == 1
    return paths[0]


R = TypeVar("R")
SHIM_NAME_PREFIX = "__npe1shim__."


# TODO: add ParamSpec when it's supported better by mypy
class Executable(Generic[R]):
    command: str

    def exec(
        self: ProvidesCommand,
        args: tuple = (),
        kwargs: dict = None,
        _registry: Optional[CommandRegistry] = None,
    ) -> R:
        if kwargs is None:
            kwargs = {}
        return self.get_callable(_registry)(*args, **kwargs)

    def get_callable(
        self: ProvidesCommand,
        _registry: Optional[CommandRegistry] = None,
    ) -> Callable[..., R]:
        if _registry is None:
            from .._plugin_manager import PluginManager

            _registry = PluginManager.instance().commands
        return _registry.get(self.command)

    @property
    def plugin_name(self: ProvidesCommand):
        # takes advantage of the fact that command always starts with manifest.name
        return self.command.split(".")[0]


@total_ordering
@dataclass
class Version:
    """A semver compatible version class.

    mostly vendored from python-semver (BSD-3):
    https://github.com/python-semver/python-semver/
    """

    major: SupportsInt
    minor: SupportsInt = 0
    patch: SupportsInt = 0
    prerelease: Union[bytes, str, int, None] = None
    build: Union[bytes, str, int, None] = None

    _SEMVER_PATTERN = re.compile(
        r"""
            ^
            (?P<major>0|[1-9]\d*)
            \.
            (?P<minor>0|[1-9]\d*)
            \.
            (?P<patch>0|[1-9]\d*)
            (?:-(?P<prerelease>
                (?:0|[1-9]\d*|\d*[a-zA-Z-][0-9a-zA-Z-]*)
                (?:\.(?:0|[1-9]\d*|\d*[a-zA-Z-][0-9a-zA-Z-]*))*
            ))?
            (?:\+(?P<build>
                [0-9a-zA-Z-]+
                (?:\.[0-9a-zA-Z-]+)*
            ))?
            $
        """,
        re.VERBOSE,
    )

    @classmethod
    def parse(cls, version: Union[bytes, str]) -> Version:
        """Convert string or bytes into Version object."""
        if isinstance(version, bytes):
            version = version.decode("UTF-8")
        match = cls._SEMVER_PATTERN.match(version)
        if match is None:
            raise ValueError(f"{version} is not valid SemVer string")
        matched_version_parts: Dict[str, Any] = match.groupdict()
        return cls(**matched_version_parts)

    # NOTE: we're only comparing the numeric parts for now.
    # ALSO: the rest of the comparators come  from functools.total_ordering
    def __eq__(self, other) -> bool:
        return self.to_tuple()[:3] == self._from_obj(other).to_tuple()[:3]

    def __lt__(self, other) -> bool:
        return self.to_tuple()[:3] < self._from_obj(other).to_tuple()[:3]

    @classmethod
    def _from_obj(cls, other):
        if isinstance(other, (str, bytes)):
            other = Version.parse(other)
        elif isinstance(other, dict):
            other = Version(**other)
        elif isinstance(other, (tuple, list)):
            other = Version(*other)
        elif not isinstance(other, Version):
            raise TypeError(
                f"Expected str, bytes, dict, tuple, list, or {cls} instance, "
                f"but got {type(other)}"
            )
        return other

    def to_tuple(self) -> Tuple[int, int, int, Optional[str], Optional[str]]:
        """Return version as tuple (first three are int, last two Opt[str])."""
        return (
            int(self.major),
            int(self.minor),
            int(self.patch),
            str(self.prerelease) if self.prerelease is not None else None,
            str(self.build) if self.build is not None else None,
        )

    def __iter__(self):
        yield from self.to_tuple()

    def __str__(self) -> str:
        v = f"{self.major}.{self.minor}.{self.patch}"
        if self.prerelease:  # pragma: no cover
            v += str(self.prerelease)
        if self.build:  # pragma: no cover
            v += str(self.build)
        return v


def _import_npe1_shim(shim_name: str) -> Any:
    """Import npe1 shimmed python_name

    Some objects returned by npe1 hooks (such as locally defined partials or other
    objects) don't have globally accessible python names. In such cases, we create
    a "shim" python_name of the form:

    `__npe1shim__.<hook_python_name>_<index>`

    The implication is that the hook should be imported, called, and indexed to return
    the corresponding item in the hook results.

    Parameters
    ----------
    shim_name : str
        A string in the form `__npe1shim__.<hook_python_name>_<index>`

    Returns
    -------
    Any
        The <index>th object returned from the callable <hook_python_name>.

    Raises
    ------
    IndexError
        If len(<hook_python_name>()) <= <index>
    """

    assert shim_name.startswith(SHIM_NAME_PREFIX), f"Invalid shim name: {shim_name}"
    python_name, idx = shim_name[13:].rsplit("_", maxsplit=1)  # TODO, make a function
    index = int(idx)

    hook = import_python_name(python_name)
    result = hook()
    if isinstance(result, dict):
        # things like sample_data hookspec return a dict, in which case we want the
        # "idxth" item in the dict (assumes ordered dict, which is safe now)
        result = list(result.values())
    if not isinstance(result, list):
        result = [result]  # pragma: no cover

    try:
        out = result[index]
    except IndexError as e:  # pragma: no cover
        raise IndexError(f"invalid npe1 shim index {index} for hook {hook}") from e

    if "dock_widget" in python_name and isinstance(out, tuple):
        return out[0]
    if "sample_data" in python_name and isinstance(out, dict):
        # this was a nested sample data
        return out.get("data")

    return out


def import_python_name(python_name: Union[PythonName, str]) -> Any:
    from . import _validators

    if python_name.startswith(SHIM_NAME_PREFIX):
        return _import_npe1_shim(python_name)

    _validators.python_name(python_name)  # shows the best error message
    match = _validators.PYTHON_NAME_PATTERN.match(python_name)
    module_name, funcname = match.groups()  # type: ignore [union-attr]

    mod = import_module(module_name)
    return getattr(mod, funcname)


def deep_update(dct: dict, merge_dct: dict, copy=True) -> dict:
    """Merge possibly nested dicts"""
    from copy import deepcopy

    _dct = deepcopy(dct) if copy else dct
    for k, v in merge_dct.items():
        if k in _dct and isinstance(dct[k], dict) and isinstance(v, dict):
            deep_update(_dct[k], v, copy=False)
        elif isinstance(v, list):
            if k not in _dct:
                _dct[k] = []
            _dct[k].extend(v)
        else:
            _dct[k] = v
    return _dct


def merge_manifests(manifests: Sequence[PluginManifest], overwrite=False):
    from npe2.manifest.schema import PluginManifest

    if not manifests:
        raise ValueError("Cannot merge empty sequence of manifests")
    if len(manifests) == 1:
        return manifests[0]

    assert len({mf.name for mf in manifests}) == 1, "All manifests must have same name"
    assert (
        len({mf.package_version for mf in manifests}) == 1
    ), "All manifests must have same version"
    assert (
        len({mf.display_name for mf in manifests}) == 1
    ), "All manifests must have same display_name"

    mf0 = manifests[0]
    info = mf0.dict(exclude={"contributions"}, exclude_unset=True)
    info["contributions"] = merge_contributions(
        [m.contributions for m in manifests], overwrite=overwrite
    )
    return PluginManifest(**info)


def merge_contributions(
    contribs: Sequence[Optional[ContributionPoints]], overwrite=False
) -> dict:
    _contribs = [c for c in contribs if c and c.dict(exclude_unset=True)]
    if not _contribs:
        return {}  # pragma: no cover

    out_dict = _contribs[0].dict(exclude_unset=True)
    if len(_contribs) <= 1:
        return out_dict

    for ctrb in _contribs[1:]:
        _renames = {}
        existing_cmds = {c["id"] for c in out_dict.get("commands", {})}
        new_ctrb_dict = ctrb.dict(exclude_unset=True)
        for cmd in list(new_ctrb_dict.get("commands", ())):
            cmd_id = cmd["id"]
            if cmd_id in existing_cmds:
                if overwrite:
                    # remove existing command
                    new_ctrb_dict["commands"].remove(cmd)
                else:
                    # if we're not overwriting, we need to rename the command
                    # to avoid collisions
                    i = 1
                    while cmd_id in existing_cmds:
                        if i != 1:
                            cmd_id = cmd_id[:-2]
                        i += 1
                        cmd_id = f"{cmd_id}_{i}"
                        _renames[cmd["id"]] = cmd_id
                    cmd["id"] = cmd_id
        for key, val in new_ctrb_dict.items():
            if isinstance(val, list):
                for item in val:
                    if "command" in item:
                        cmd_id = item["command"]
                        if cmd_id in _renames:
                            cmd_id = _renames[cmd_id]
                        item["command"] = cmd_id
                    if overwrite:
                        for existing_item in list(out_dict.get(key, [])):
                            if all(item[k] == existing_item[k] for k in item):
                                out_dict[key].remove(existing_item)
        out_dict = deep_update(out_dict, new_ctrb_dict)
<<<<<<< HEAD
    return out_dict
=======
    return out_dict


def safe_key(key: str) -> str:
    return (
        key.lower()
        .replace(" ", "_")
        .replace("-", "_")
        .replace("(", "")
        .replace(")", "")
        .replace("[", "")
        .replace("]", "")
    )
>>>>>>> d6ed0004
<|MERGE_RESOLUTION|>--- conflicted
+++ resolved
@@ -327,9 +327,6 @@
                             if all(item[k] == existing_item[k] for k in item):
                                 out_dict[key].remove(existing_item)
         out_dict = deep_update(out_dict, new_ctrb_dict)
-<<<<<<< HEAD
-    return out_dict
-=======
     return out_dict
 
 
@@ -342,5 +339,4 @@
         .replace(")", "")
         .replace("[", "")
         .replace("]", "")
-    )
->>>>>>> d6ed0004
+    )