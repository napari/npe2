import ast
import contextlib
import inspect
from inspect import Parameter, Signature
from pathlib import Path
from types import ModuleType
from typing import (
<<<<<<< HEAD
    TYPE_CHECKING,
=======
>>>>>>> b049706c
    Any,
    Callable,
    Dict,
    List,
    Sequence,
    Tuple,
    Type,
    TypeVar,
    Union,
    cast,
)

from pydantic import BaseModel

from .manifest import PluginManifest, contributions

__all__ = [
    "compile",
    "on_activate",
    "on_deactivate",
    "PluginModuleVisitor",
    "reader",
    "sample_data_generator",
    "visit",
    "widget",
    "writer",
]

<<<<<<< HEAD
if TYPE_CHECKING:
    from importlib.machinery import FileFinder, SourceFileLoader

=======
>>>>>>> b049706c

T = TypeVar("T", bound=Callable[..., Any])
_COMMAND_PARAMS = inspect.signature(contributions.CommandContribution).parameters
CONTRIB_MAP: Dict[str, Tuple[Type[BaseModel], str]] = {
    "writer": (contributions.WriterContribution, "writers"),
    "reader": (contributions.ReaderContribution, "readers"),
    "sample_data_generator": (contributions.SampleDataGenerator, "sample_data"),
    "widget": (contributions.WidgetContribution, "widgets"),
}
CHECK_ARGS_PARAM = "ensure_args_valid"


def _build_decorator(contrib: Type[BaseModel]) -> Callable:
    """Create a decorator (e.g. `@implements.reader`) to mark an object as a contrib.

    Parameters
    ----------
    contrib : Type[BaseModel]
        The type of contribution this object implements.
    """
    # build a signature based on the fields in this contribution type, mixed with
    # the fields in the CommandContribution
    contribs: Sequence[Type[BaseModel]] = (contributions.CommandContribution, contrib)
    params: List[Parameter] = []
    for contrib in contribs:
        # iterate over the fields in the contribution types
        for field in contrib.__fields__.values():
            # we don't need python_name (since that will be gleaned from the function
            # we're decorating) ... and we don't need `command`, since that will just
            # be a string pointing to the contributions.commands entry that we are
            # creating here.
            if field.name not in {"python_name", "command"}:
                # ensure that required fields raise a TypeError if they are not provided
                default = Parameter.empty if field.required else field.get_default()
                # create the parameter and add it to the signature.
                param = Parameter(
                    field.name,
                    Parameter.KEYWORD_ONLY,
                    default=default,
                    annotation=field.outer_type_ or field.type_,
                )
                params.append(param)

    # add one more parameter to control whether the arguments in the decorator itself
    # are validated at runtime
    params.append(
        Parameter(
            CHECK_ARGS_PARAM,
            kind=Parameter.KEYWORD_ONLY,
            default=False,
            annotation=bool,
        )
    )

    signature = Signature(parameters=params, return_annotation=Callable[[T], T])

    # creates the actual `@npe2.implements.something` decorator
    # this just stores the parameters for the corresponding contribution type
    # as attributes on the function being decorated.
    def _deco(**kwargs) -> Callable[[T], T]:
        def _store_attrs(func: T) -> T:
            # If requested, assert that we've satisfied the signature when
            # the decorator is invoked at runtime.
            # TODO: improve error message to provide context
            if kwargs.pop(CHECK_ARGS_PARAM, False):
                signature.bind(**kwargs)

            # TODO: check if it's already there and assert the same id
            # store these attributes on the function
            with contextlib.suppress(AttributeError):
                setattr(func, f"_npe2_{contrib.__name__}", kwargs)

            # return the original decorated function
            return func

        return _store_attrs

    # set the signature and return the decorator
    setattr(_deco, "__signature__", signature)
    return _deco


# builds decorators for each of the contribution types that are essentially just
# pointers to some command.
reader = _build_decorator(contributions.ReaderContribution)
writer = _build_decorator(contributions.WriterContribution)
widget = _build_decorator(contributions.WidgetContribution)
sample_data_generator = _build_decorator(contributions.SampleDataGenerator)


def on_activate(func):
    """Mark a function to be called when a plugin is activated."""
    setattr(func, "npe2_on_activate", True)
    return func


def on_deactivate(func):
    """Mark a function to be called when a plugin is deactivated."""
    setattr(func, "npe2_on_deactivate", True)
    return func


class PluginModuleVisitor(ast.NodeVisitor):
    """AST visitor to find all contributions in a module.

    This visitor will find all the contributions in a module and store them in
    `contribution_points`.  It works as follows:

    1. Visit all `Import` and `ImportFrom` nodes in the module, storing their import
       names in `_names` so we can look them up later.  For example, if the module
       had the line `from npe2 import implements as impls` at the top, then the
       `visit_ImportFrom` method would add the entry:
       `self._names['impls'] = 'npe2.implements'`
       This way, we know that an `@impls` found later in the module is referring to
       `npe2.implements`.
    2. Visit all `FunctionDef` and `ClassDef` nodes in the module and check their
       decorators with `_find_decorators`
    3. In `_find_decorators` we check to see if the name of any of the decorators
       resolves to the something from this module (i.e., if it's being decorated with
       something from `npe2.implements`).  If it is, then we call `_store_contrib`...
    4. `_store_contrib` first calls `_store_command` which does the job of storing the
       fully-resolved `python_name` for the function being decorated, and creates a
       CommandContribution. `_store_contrib` will then create the appropriate
       contribution type (e.g. `npe2.implements.reader` will instantiate a
       `ReaderContribution`), set its `command` entry to the `id` of the just-created
       `CommandContribution`, then store it in `contribution_points`.
    5. When the visitor is finished, we can create an instance of `ContributionPoints`
       using `ContributionPoints(**visitor.contribution_points)`, then add it to a
       manifest.
    """

    def __init__(self, plugin_name: str, module_name: str) -> None:
        super().__init__()
        self.plugin_name = plugin_name
        self.module_name = module_name
        self.contribution_points: Dict[str, List[dict]] = {}
        self._names: Dict[str, str] = {}

    def visit_Import(self, node: ast.Import) -> Any:  # noqa: D102
        # https://docs.python.org/3/library/ast.html#ast.Import
        for alias in node.names:
            self._names[alias.asname or alias.name] = alias.name
        return super().generic_visit(node)

    def visit_ImportFrom(self, node: ast.ImportFrom) -> Any:  # noqa: D102
        # https://docs.python.org/3/library/ast.html#ast.ImportFrom
        for alias in node.names:
            self._names[alias.asname or alias.name] = f"{node.module}.{alias.name}"
        return super().generic_visit(node)

    def visit_FunctionDef(self, node: ast.FunctionDef) -> Any:  # noqa: D102
        # https://docs.python.org/3/library/ast.html#ast.FunctionDef
        self._find_decorators(node)

    def visit_ClassDef(self, node: ast.ClassDef) -> Any:  # noqa: D102
        self._find_decorators(node)

    def _find_decorators(self, node: Union[ast.ClassDef, ast.FunctionDef]):
        # for each in the decorator list ...
        for call in node.decorator_list:
            # https://docs.python.org/3/library/ast.html#ast.Call
            # if the function is an attribute ...
            # (e.g in `@npe2.implements.reader`, `reader` is an attribute of
            # implements, which is an attribute of npe2)
            if not isinstance(call, ast.Call):
                continue
            if isinstance(call.func, ast.Attribute):
                # then go up the chain of attributes until we get to a root Name
                val = call.func.value
                _names = []
                while isinstance(val, ast.Attribute):
                    _names.append(val.attr)
                    val = val.value
                if isinstance(val, ast.Name):
                    _names.append(val.id)
                    # finally, we can build the fully resolved call name of the
                    # decorator (e.g. `@npe2.implements`, or `@implements`)
                    call_name = ".".join(reversed(_names))
                    # we then check the `_names` we gathered above to resolve these
                    # call names to their fully qualified names (e.g. `implements`
                    # would resolve to `npe2.implements` if the name `implements` was
                    # imported from `npe2`.)
                    # If the name resolves to the name of this module,
                    # then we have a hit! Store the contribution.
                    if self._names.get(call_name) == __name__:
                        kwargs = self._keywords_to_kwargs(call.keywords)
                        self._store_contrib(call.func.attr, node.name, kwargs)
            elif isinstance(call.func, ast.Name):
                # if the function is just a direct name (e.g. `@reader`)
                # then we can just see if the name points to something imported from
                # this module.
                if self._names.get(call.func.id, "").startswith(__name__):
                    kwargs = self._keywords_to_kwargs(call.keywords)
                    self._store_contrib(call.func.id, node.name, kwargs)
        return super().generic_visit(node)

    def _keywords_to_kwargs(self, keywords: List[ast.keyword]) -> Dict[str, Any]:
        return {str(k.arg): ast.literal_eval(k.value) for k in keywords}

    def _store_contrib(self, contrib_type: str, name: str, kwargs: Dict[str, Any]):
        kwargs.pop(CHECK_ARGS_PARAM, None)
        ContribClass, contrib_name = CONTRIB_MAP[contrib_type]
        contrib = ContribClass(**self._store_command(name, kwargs))
        existing: List[dict] = self.contribution_points.setdefault(contrib_name, [])
        existing.append(contrib.dict(exclude_unset=True))

    def _store_command(self, name: str, kwargs: Dict[str, Any]) -> Dict[str, Any]:
        cmd_kwargs = {k: kwargs.pop(k) for k in list(kwargs) if k in _COMMAND_PARAMS}
        cmd_kwargs["python_name"] = self._qualified_pyname(name)
        cmd = contributions.CommandContribution(**cmd_kwargs)
        if cmd.id.startswith(self.plugin_name):
            n = len(self.plugin_name)
            cmd.id = cmd.id[n:]
        cmd.id = f"{self.plugin_name}.{cmd.id.lstrip('.')}"
        cmd_contribs: List[dict] = self.contribution_points.setdefault("commands", [])
        cmd_contribs.append(cmd.dict(exclude_unset=True))
        kwargs["command"] = cmd.id
        return kwargs

    def _qualified_pyname(self, obj_name: str) -> str:
        return f"{self.module_name}:{obj_name}"


def visit(
    path: Union[ModuleType, str, Path],
    plugin_name: str,
    module_name: str = "",
) -> contributions.ContributionPoints:
    """Visit a module and extract contribution points.

    Parameters
    ----------
    path : Union[ModuleType, str, Path]
        Either a path to a Python module, a module object, or a string
    plugin_name : str
        Name of the plugin
    module_name : str
        Module name, by default ""

    Returns
    -------
    ContributionPoints
        ContributionPoints discovered in the module.
    """
    if isinstance(path, ModuleType):
        assert path.__file__
        assert path.__name__
        module_name = path.__name__
        path = path.__file__

    visitor = PluginModuleVisitor(plugin_name, module_name=module_name)
    src_code = Path(path).read_text()
    node = ast.parse(src_code)
    visitor.visit(node)

    if "commands" in visitor.contribution_points:
        compress = {tuple(i.items()) for i in visitor.contribution_points["commands"]}
        visitor.contribution_points["commands"] = [dict(i) for i in compress]
    return contributions.ContributionPoints(**visitor.contribution_points)


<<<<<<< HEAD
def _get_setuptools_info(src_path: Path, entry="napari.manifest") -> Dict[str, Any]:
    import os
    from importlib.metadata import EntryPoint

    from setuptools import Distribution
    from setuptools.command.build_py import build_py

    curdir = os.getcwd()
    try:
        os.chdir(src_path)
        dist = Distribution({"src_root": str(src_path)})
        dist.parse_config_files()

        builder = build_py(dist)
        builder.finalize_options()

        output = {
            "name": dist.get_name(),
            "packages": {
                pkg: builder.check_package(pkg, builder.get_package_dir(pkg))
                for pkg in builder.packages
            },
            "manifest": None,
        }

        if entry in dist.entry_points:
            ep = dist.entry_points[entry][0]
            if match := EntryPoint.pattern.search(ep):
                manifest_file = match.groupdict()["attr"]
                module_dir = Path(builder.get_package_dir(match.groupdict()["module"]))
                output["manifest"] = str(module_dir / manifest_file)
        return output
    finally:
        os.chdir(curdir)


def compile(src_dir: Union[str, Path]) -> PluginManifest:
=======
def find_packages(where: Union[str, Path] = ".") -> List[Path]:
    return [p.parent for p in Path(where).resolve().rglob("**/__init__.py")]


def get_package_name(where: Union[str, Path] = ".") -> str:
    from ._setuputils import get_package_dir_info

    return get_package_dir_info(where).package_name


def compile(
    src_dir: Union[str, Path],
    dest: Union[str, Path, None] = None,
    packages: Sequence[str] = (),
    plugin_name: str = "",
    template: str = "",
) -> PluginManifest:
>>>>>>> b049706c
    """Compile plugin manifest from `src_dir`, where is a top-level repo.

    This will discover all the contribution points in the repo and output a manifest
    object

    Parameters
    ----------
    src_dir : Union[str, Path]
        Repo root. Should contain a pyproject or setup.cfg file.

    Returns
    -------
    PluginManifest
        Manifest including all discovered contribution points, combined with any
        existing contributions explicitly stated in the manifest.
    """
<<<<<<< HEAD
=======
    import pkgutil

    from npe2.manifest.utils import merge_contributions
>>>>>>> b049706c

    src_path = Path(src_dir)
    assert src_path.exists(), f"src_dir {src_dir} does not exist"

<<<<<<< HEAD
    info = _get_setuptools_info(src_path)
    plugin_name = info["name"]

    import pkgutil

    from npe2.manifest.utils import merge_contributions, merge_manifests

    contribs: List[contributions.ContributionPoints] = []
    for name, initpy in info["packages"].items():
        for module_info in pkgutil.iter_modules([initpy.replace("__init__.py", "")]):
            finder = cast("FileFinder", module_info.module_finder)
            if loader := finder.find_module(module_info.name):
                contribs.append(
                    visit(
                        str(cast("SourceFileLoader", loader).path),
                        plugin_name=plugin_name,
                        module_name=f"{name}.{module_info.name}",
                    )
                )
=======
    if dest is not None:
        pdest = Path(dest)
        suffix = pdest.suffix.lstrip(".")
        if suffix not in {"json", "yaml", "toml"}:
            raise ValueError(
                f"dest {dest!r} must have an extension of .json, .yaml, or .toml"
            )

    _packages = find_packages(src_path)
    if packages:
        _packages = [p for p in _packages if p.name in packages]

    if not plugin_name:
        plugin_name = get_package_name(src_path)

    contribs: List[contributions.ContributionPoints] = []
    for pkg_path in _packages:
        contribs.extend(
            visit(
                module_info.module_finder.find_module(module_info.name).path,  # type: ignore  # noqa
                plugin_name=plugin_name,
                module_name=f"{pkg_path.name}.{module_info.name}",
            )
            for module_info in pkgutil.iter_modules([str(pkg_path)])
        )
>>>>>>> b049706c

    mf = PluginManifest(
        name=plugin_name,
        contributions=merge_contributions(contribs),
    )
<<<<<<< HEAD
    if (manifest := info.get("manifest")) and Path(manifest).exists():
        original_manifest = PluginManifest.from_file(manifest)
        mf.display_name = original_manifest.display_name
        mf = merge_manifests([original_manifest, mf], overwrite=True)
=======

    # if (manifest := info.get("manifest")) and Path(manifest).exists():
    #     original_manifest = PluginManifest.from_file(manifest)
    #     mf.display_name = original_manifest.display_name
    #     mf = merge_manifests([original_manifest, mf], overwrite=True)

    if dest is not None:
        manifest_string = getattr(mf, cast(str, suffix))(indent=2)
        pdest.write_text(manifest_string)

>>>>>>> b049706c
    return mf<|MERGE_RESOLUTION|>--- conflicted
+++ resolved
@@ -5,10 +5,6 @@
 from pathlib import Path
 from types import ModuleType
 from typing import (
-<<<<<<< HEAD
-    TYPE_CHECKING,
-=======
->>>>>>> b049706c
     Any,
     Callable,
     Dict,
@@ -37,12 +33,6 @@
     "writer",
 ]
 
-<<<<<<< HEAD
-if TYPE_CHECKING:
-    from importlib.machinery import FileFinder, SourceFileLoader
-
-=======
->>>>>>> b049706c
 
 T = TypeVar("T", bound=Callable[..., Any])
 _COMMAND_PARAMS = inspect.signature(contributions.CommandContribution).parameters
@@ -304,45 +294,6 @@
     return contributions.ContributionPoints(**visitor.contribution_points)
 
 
-<<<<<<< HEAD
-def _get_setuptools_info(src_path: Path, entry="napari.manifest") -> Dict[str, Any]:
-    import os
-    from importlib.metadata import EntryPoint
-
-    from setuptools import Distribution
-    from setuptools.command.build_py import build_py
-
-    curdir = os.getcwd()
-    try:
-        os.chdir(src_path)
-        dist = Distribution({"src_root": str(src_path)})
-        dist.parse_config_files()
-
-        builder = build_py(dist)
-        builder.finalize_options()
-
-        output = {
-            "name": dist.get_name(),
-            "packages": {
-                pkg: builder.check_package(pkg, builder.get_package_dir(pkg))
-                for pkg in builder.packages
-            },
-            "manifest": None,
-        }
-
-        if entry in dist.entry_points:
-            ep = dist.entry_points[entry][0]
-            if match := EntryPoint.pattern.search(ep):
-                manifest_file = match.groupdict()["attr"]
-                module_dir = Path(builder.get_package_dir(match.groupdict()["module"]))
-                output["manifest"] = str(module_dir / manifest_file)
-        return output
-    finally:
-        os.chdir(curdir)
-
-
-def compile(src_dir: Union[str, Path]) -> PluginManifest:
-=======
 def find_packages(where: Union[str, Path] = ".") -> List[Path]:
     return [p.parent for p in Path(where).resolve().rglob("**/__init__.py")]
 
@@ -360,7 +311,6 @@
     plugin_name: str = "",
     template: str = "",
 ) -> PluginManifest:
->>>>>>> b049706c
     """Compile plugin manifest from `src_dir`, where is a top-level repo.
 
     This will discover all the contribution points in the repo and output a manifest
@@ -377,37 +327,13 @@
         Manifest including all discovered contribution points, combined with any
         existing contributions explicitly stated in the manifest.
     """
-<<<<<<< HEAD
-=======
     import pkgutil
 
     from npe2.manifest.utils import merge_contributions
->>>>>>> b049706c
 
     src_path = Path(src_dir)
     assert src_path.exists(), f"src_dir {src_dir} does not exist"
 
-<<<<<<< HEAD
-    info = _get_setuptools_info(src_path)
-    plugin_name = info["name"]
-
-    import pkgutil
-
-    from npe2.manifest.utils import merge_contributions, merge_manifests
-
-    contribs: List[contributions.ContributionPoints] = []
-    for name, initpy in info["packages"].items():
-        for module_info in pkgutil.iter_modules([initpy.replace("__init__.py", "")]):
-            finder = cast("FileFinder", module_info.module_finder)
-            if loader := finder.find_module(module_info.name):
-                contribs.append(
-                    visit(
-                        str(cast("SourceFileLoader", loader).path),
-                        plugin_name=plugin_name,
-                        module_name=f"{name}.{module_info.name}",
-                    )
-                )
-=======
     if dest is not None:
         pdest = Path(dest)
         suffix = pdest.suffix.lstrip(".")
@@ -433,18 +359,11 @@
             )
             for module_info in pkgutil.iter_modules([str(pkg_path)])
         )
->>>>>>> b049706c
 
     mf = PluginManifest(
         name=plugin_name,
         contributions=merge_contributions(contribs),
     )
-<<<<<<< HEAD
-    if (manifest := info.get("manifest")) and Path(manifest).exists():
-        original_manifest = PluginManifest.from_file(manifest)
-        mf.display_name = original_manifest.display_name
-        mf = merge_manifests([original_manifest, mf], overwrite=True)
-=======
 
     # if (manifest := info.get("manifest")) and Path(manifest).exists():
     #     original_manifest = PluginManifest.from_file(manifest)
@@ -455,5 +374,4 @@
         manifest_string = getattr(mf, cast(str, suffix))(indent=2)
         pdest.write_text(manifest_string)
 
->>>>>>> b049706c
     return mf