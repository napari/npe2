import contextlib
from inspect import Parameter, Signature
<<<<<<< HEAD
from pathlib import Path
from types import ModuleType
from typing import (
    Any,
    Callable,
    Dict,
    List,
    Sequence,
    Tuple,
    Type,
    TypeVar,
    Union,
    cast,
)
=======
from typing import Any, Callable, List, Sequence, Type, TypeVar
>>>>>>> 3fc6e6d4

from pydantic import BaseModel

from .manifest import PluginManifest, contributions

__all__ = [
    "compile",
    "on_activate",
    "on_deactivate",
    "reader",
    "sample_data_generator",
    "widget",
    "writer",
    "CHECK_ARGS_PARAM",
]


T = TypeVar("T", bound=Callable[..., Any])

CHECK_ARGS_PARAM = "ensure_args_valid"


def _build_decorator(contrib: Type[BaseModel]) -> Callable:
    """Create a decorator (e.g. `@implements.reader`) to mark an object as a contrib.

    Parameters
    ----------
    contrib : Type[BaseModel]
        The type of contribution this object implements.
    """
    # build a signature based on the fields in this contribution type, mixed with
    # the fields in the CommandContribution
    contribs: Sequence[Type[BaseModel]] = (contributions.CommandContribution, contrib)
    params: List[Parameter] = []
    for contrib in contribs:
        # iterate over the fields in the contribution types
        for field in contrib.__fields__.values():
            # we don't need python_name (since that will be gleaned from the function
            # we're decorating) ... and we don't need `command`, since that will just
            # be a string pointing to the contributions.commands entry that we are
            # creating here.
            if field.name not in {"python_name", "command"}:
                # ensure that required fields raise a TypeError if they are not provided
                default = Parameter.empty if field.required else field.get_default()
                # create the parameter and add it to the signature.
                param = Parameter(
                    field.name,
                    Parameter.KEYWORD_ONLY,
                    default=default,
                    annotation=field.outer_type_ or field.type_,
                )
                params.append(param)

    # add one more parameter to control whether the arguments in the decorator itself
    # are validated at runtime
    params.append(
        Parameter(
            CHECK_ARGS_PARAM,
            kind=Parameter.KEYWORD_ONLY,
            default=False,
            annotation=bool,
        )
    )

    signature = Signature(parameters=params, return_annotation=Callable[[T], T])

    # creates the actual `@npe2.implements.something` decorator
    # this just stores the parameters for the corresponding contribution type
    # as attributes on the function being decorated.
    def _deco(**kwargs) -> Callable[[T], T]:
        def _store_attrs(func: T) -> T:
            # If requested, assert that we've satisfied the signature when
            # the decorator is invoked at runtime.
            # TODO: improve error message to provide context
            if kwargs.pop(CHECK_ARGS_PARAM, False):
                signature.bind(**kwargs)

            # TODO: check if it's already there and assert the same id
            # store these attributes on the function
            with contextlib.suppress(AttributeError):
                setattr(func, f"_npe2_{contrib.__name__}", kwargs)

            # return the original decorated function
            return func

        return _store_attrs

    # set the signature and return the decorator
    setattr(_deco, "__signature__", signature)
    return _deco


# builds decorators for each of the contribution types that are essentially just
# pointers to some command.
reader = _build_decorator(contributions.ReaderContribution)
writer = _build_decorator(contributions.WriterContribution)
widget = _build_decorator(contributions.WidgetContribution)
sample_data_generator = _build_decorator(contributions.SampleDataGenerator)


def on_activate(func):
    """Mark a function to be called when a plugin is activated."""
    setattr(func, "npe2_on_activate", True)
    return func


def on_deactivate(func):
    """Mark a function to be called when a plugin is deactivated."""
    setattr(func, "npe2_on_deactivate", True)
<<<<<<< HEAD
    return func


class PluginModuleVisitor(ast.NodeVisitor):
    """AST visitor to find all contributions in a module.

    This visitor will find all the contributions in a module and store them in
    `contribution_points`.  It works as follows:

    1. Visit all `Import` and `ImportFrom` nodes in the module, storing their import
       names in `_names` so we can look them up later.  For example, if the module
       had the line `from npe2 import implements as impls` at the top, then the
       `visit_ImportFrom` method would add the entry:
       `self._names['impls'] = 'npe2.implements'`
       This way, we know that an `@impls` found later in the module is referring to
       `npe2.implements`.
    2. Visit all `FunctionDef` and `ClassDef` nodes in the module and check their
       decorators with `_find_decorators`
    3. In `_find_decorators` we check to see if the name of any of the decorators
       resolves to the something from this module (i.e., if it's being decorated with
       something from `npe2.implements`).  If it is, then we call `_store_contrib`...
    4. `_store_contrib` first calls `_store_command` which does the job of storing the
       fully-resolved `python_name` for the function being decorated, and creates a
       CommandContribution. `_store_contrib` will then create the appropriate
       contribution type (e.g. `npe2.implements.reader` will instantiate a
       `ReaderContribution`), set its `command` entry to the `id` of the just-created
       `CommandContribution`, then store it in `contribution_points`.
    5. When the visitor is finished, we can create an instance of `ContributionPoints`
       using `ContributionPoints(**visitor.contribution_points)`, then add it to a
       manifest.
    """

    def __init__(self, plugin_name: str, module_name: str) -> None:
        super().__init__()
        self.plugin_name = plugin_name
        self.module_name = module_name
        self.contribution_points: Dict[str, List[dict]] = {}
        self._names: Dict[str, str] = {}

    def visit_Import(self, node: ast.Import) -> Any:  # noqa: D102
        # https://docs.python.org/3/library/ast.html#ast.Import
        for alias in node.names:
            self._names[alias.asname or alias.name] = alias.name
        return super().generic_visit(node)

    def visit_ImportFrom(self, node: ast.ImportFrom) -> Any:  # noqa: D102
        # https://docs.python.org/3/library/ast.html#ast.ImportFrom
        for alias in node.names:
            self._names[alias.asname or alias.name] = f"{node.module}.{alias.name}"
        return super().generic_visit(node)

    def visit_FunctionDef(self, node: ast.FunctionDef) -> Any:  # noqa: D102
        # https://docs.python.org/3/library/ast.html#ast.FunctionDef
        self._find_decorators(node)

    def visit_ClassDef(self, node: ast.ClassDef) -> Any:  # noqa: D102
        self._find_decorators(node)

    def _find_decorators(self, node: Union[ast.ClassDef, ast.FunctionDef]):
        # for each in the decorator list ...
        for call in node.decorator_list:
            # https://docs.python.org/3/library/ast.html#ast.Call
            # if the function is an attribute ...
            # (e.g in `@npe2.implements.reader`, `reader` is an attribute of
            # implements, which is an attribute of npe2)
            if not isinstance(call, ast.Call):
                continue
            if isinstance(call.func, ast.Attribute):
                # then go up the chain of attributes until we get to a root Name
                val = call.func.value
                _names = []
                while isinstance(val, ast.Attribute):
                    _names.append(val.attr)
                    val = val.value
                if isinstance(val, ast.Name):
                    _names.append(val.id)
                    # finally, we can build the fully resolved call name of the
                    # decorator (e.g. `@npe2.implements`, or `@implements`)
                    call_name = ".".join(reversed(_names))
                    # we then check the `_names` we gathered above to resolve these
                    # call names to their fully qualified names (e.g. `implements`
                    # would resolve to `npe2.implements` if the name `implements` was
                    # imported from `npe2`.)
                    # If the name resolves to the name of this module,
                    # then we have a hit! Store the contribution.
                    if self._names.get(call_name) == __name__:
                        kwargs = self._keywords_to_kwargs(call.keywords)
                        self._store_contrib(call.func.attr, node.name, kwargs)
            elif isinstance(call.func, ast.Name):
                # if the function is just a direct name (e.g. `@reader`)
                # then we can just see if the name points to something imported from
                # this module.
                if self._names.get(call.func.id, "").startswith(__name__):
                    kwargs = self._keywords_to_kwargs(call.keywords)
                    self._store_contrib(call.func.id, node.name, kwargs)
        return super().generic_visit(node)

    def _keywords_to_kwargs(self, keywords: List[ast.keyword]) -> Dict[str, Any]:
        return {str(k.arg): ast.literal_eval(k.value) for k in keywords}

    def _store_contrib(self, contrib_type: str, name: str, kwargs: Dict[str, Any]):
        kwargs.pop(CHECK_ARGS_PARAM, None)
        ContribClass, contrib_name = CONTRIB_MAP[contrib_type]
        contrib = ContribClass(**self._store_command(name, kwargs))
        existing: List[dict] = self.contribution_points.setdefault(contrib_name, [])
        existing.append(contrib.dict(exclude_unset=True))

    def _store_command(self, name: str, kwargs: Dict[str, Any]) -> Dict[str, Any]:
        cmd_kwargs = {k: kwargs.pop(k) for k in list(kwargs) if k in _COMMAND_PARAMS}
        cmd_kwargs["python_name"] = self._qualified_pyname(name)
        cmd = contributions.CommandContribution(**cmd_kwargs)
        if cmd.id.startswith(self.plugin_name):
            n = len(self.plugin_name)
            cmd.id = cmd.id[n:]
        cmd.id = f"{self.plugin_name}.{cmd.id.lstrip('.')}"
        cmd_contribs: List[dict] = self.contribution_points.setdefault("commands", [])
        cmd_contribs.append(cmd.dict(exclude_unset=True))
        kwargs["command"] = cmd.id
        return kwargs

    def _qualified_pyname(self, obj_name: str) -> str:
        return f"{self.module_name}:{obj_name}"


def visit(
    path: Union[ModuleType, str, Path],
    plugin_name: str,
    module_name: str = "",
) -> contributions.ContributionPoints:
    """Visit a module and extract contribution points.

    Parameters
    ----------
    path : Union[ModuleType, str, Path]
        Either a path to a Python module, a module object, or a string
    plugin_name : str
        Name of the plugin
    module_name : str
        Module name, by default ""

    Returns
    -------
    ContributionPoints
        ContributionPoints discovered in the module.
    """
    if isinstance(path, ModuleType):
        assert path.__file__
        assert path.__name__
        module_name = path.__name__
        path = path.__file__

    visitor = PluginModuleVisitor(plugin_name, module_name=module_name)
    src_code = Path(path).read_text()
    node = ast.parse(src_code)
    visitor.visit(node)

    if "commands" in visitor.contribution_points:
        compress = {tuple(i.items()) for i in visitor.contribution_points["commands"]}
        visitor.contribution_points["commands"] = [dict(i) for i in compress]
    return contributions.ContributionPoints(**visitor.contribution_points)


def find_packages(where: Union[str, Path] = ".") -> List[Path]:
    return [p.parent for p in Path(where).resolve().rglob("**/__init__.py")]


def get_package_name(where: Union[str, Path] = ".") -> str:
    from ._setuputils import get_package_dir_info

    return get_package_dir_info(where).package_name


def compile(
    src_dir: Union[str, Path],
    dest: Union[str, Path, None] = None,
    packages: Sequence[str] = (),
    plugin_name: str = "",
) -> PluginManifest:
    """Compile plugin manifest from `src_dir`, where is a top-level repo.

    This will discover all the contribution points in the repo and output a manifest
    object

    Parameters
    ----------
    src_dir : Union[str, Path]
        Repo root. Should contain a pyproject or setup.cfg file.

    Returns
    -------
    PluginManifest
        Manifest including all discovered contribution points, combined with any
        existing contributions explicitly stated in the manifest.
    """
    import pkgutil

    from npe2.manifest.utils import merge_contributions

    src_path = Path(src_dir)
    assert src_path.exists(), f"src_dir {src_dir} does not exist"

    if dest is not None:
        pdest = Path(dest)
        suffix = pdest.suffix.lstrip(".")
        if suffix not in {"json", "yaml", "toml"}:
            raise ValueError(
                f"dest {dest!r} must have an extension of .json, .yaml, or .toml"
            )

    _packages = find_packages(src_path)
    if packages:
        _packages = [p for p in _packages if p.name in packages]

    if not plugin_name:
        plugin_name = get_package_name(src_path)

    contribs: List[contributions.ContributionPoints] = []
    for pkg_path in _packages:
        contribs.extend(
            visit(
                module_info.module_finder.find_module(module_info.name).path,  # type: ignore  # noqa
                plugin_name=plugin_name,
                module_name=f"{pkg_path.name}.{module_info.name}",
            )
            for module_info in pkgutil.iter_modules([str(pkg_path)])
        )

    mf = PluginManifest(
        name=plugin_name,
        contributions=merge_contributions(contribs),
    )

    # if (manifest := info.get("manifest")) and Path(manifest).exists():
    #     original_manifest = PluginManifest.from_file(manifest)
    #     mf.display_name = original_manifest.display_name
    #     mf = merge_manifests([original_manifest, mf], overwrite=True)

    if dest is not None:
        manifest_string = getattr(mf, cast(str, suffix))(indent=2)
        pdest.write_text(manifest_string)

    return mf
=======
    return func
>>>>>>> 3fc6e6d4
<|MERGE_RESOLUTION|>--- conflicted
+++ resolved
@@ -1,26 +1,11 @@
 import contextlib
 from inspect import Parameter, Signature
-<<<<<<< HEAD
 from pathlib import Path
-from types import ModuleType
-from typing import (
-    Any,
-    Callable,
-    Dict,
-    List,
-    Sequence,
-    Tuple,
-    Type,
-    TypeVar,
-    Union,
-    cast,
-)
-=======
-from typing import Any, Callable, List, Sequence, Type, TypeVar
->>>>>>> 3fc6e6d4
+from typing import Any, Callable, List, Sequence, Type, TypeVar, Union, cast
 
 from pydantic import BaseModel
 
+from ._inspection._visitors import find_npe2_module_contributions
 from .manifest import PluginManifest, contributions
 
 __all__ = [
@@ -127,167 +112,7 @@
 def on_deactivate(func):
     """Mark a function to be called when a plugin is deactivated."""
     setattr(func, "npe2_on_deactivate", True)
-<<<<<<< HEAD
     return func
-
-
-class PluginModuleVisitor(ast.NodeVisitor):
-    """AST visitor to find all contributions in a module.
-
-    This visitor will find all the contributions in a module and store them in
-    `contribution_points`.  It works as follows:
-
-    1. Visit all `Import` and `ImportFrom` nodes in the module, storing their import
-       names in `_names` so we can look them up later.  For example, if the module
-       had the line `from npe2 import implements as impls` at the top, then the
-       `visit_ImportFrom` method would add the entry:
-       `self._names['impls'] = 'npe2.implements'`
-       This way, we know that an `@impls` found later in the module is referring to
-       `npe2.implements`.
-    2. Visit all `FunctionDef` and `ClassDef` nodes in the module and check their
-       decorators with `_find_decorators`
-    3. In `_find_decorators` we check to see if the name of any of the decorators
-       resolves to the something from this module (i.e., if it's being decorated with
-       something from `npe2.implements`).  If it is, then we call `_store_contrib`...
-    4. `_store_contrib` first calls `_store_command` which does the job of storing the
-       fully-resolved `python_name` for the function being decorated, and creates a
-       CommandContribution. `_store_contrib` will then create the appropriate
-       contribution type (e.g. `npe2.implements.reader` will instantiate a
-       `ReaderContribution`), set its `command` entry to the `id` of the just-created
-       `CommandContribution`, then store it in `contribution_points`.
-    5. When the visitor is finished, we can create an instance of `ContributionPoints`
-       using `ContributionPoints(**visitor.contribution_points)`, then add it to a
-       manifest.
-    """
-
-    def __init__(self, plugin_name: str, module_name: str) -> None:
-        super().__init__()
-        self.plugin_name = plugin_name
-        self.module_name = module_name
-        self.contribution_points: Dict[str, List[dict]] = {}
-        self._names: Dict[str, str] = {}
-
-    def visit_Import(self, node: ast.Import) -> Any:  # noqa: D102
-        # https://docs.python.org/3/library/ast.html#ast.Import
-        for alias in node.names:
-            self._names[alias.asname or alias.name] = alias.name
-        return super().generic_visit(node)
-
-    def visit_ImportFrom(self, node: ast.ImportFrom) -> Any:  # noqa: D102
-        # https://docs.python.org/3/library/ast.html#ast.ImportFrom
-        for alias in node.names:
-            self._names[alias.asname or alias.name] = f"{node.module}.{alias.name}"
-        return super().generic_visit(node)
-
-    def visit_FunctionDef(self, node: ast.FunctionDef) -> Any:  # noqa: D102
-        # https://docs.python.org/3/library/ast.html#ast.FunctionDef
-        self._find_decorators(node)
-
-    def visit_ClassDef(self, node: ast.ClassDef) -> Any:  # noqa: D102
-        self._find_decorators(node)
-
-    def _find_decorators(self, node: Union[ast.ClassDef, ast.FunctionDef]):
-        # for each in the decorator list ...
-        for call in node.decorator_list:
-            # https://docs.python.org/3/library/ast.html#ast.Call
-            # if the function is an attribute ...
-            # (e.g in `@npe2.implements.reader`, `reader` is an attribute of
-            # implements, which is an attribute of npe2)
-            if not isinstance(call, ast.Call):
-                continue
-            if isinstance(call.func, ast.Attribute):
-                # then go up the chain of attributes until we get to a root Name
-                val = call.func.value
-                _names = []
-                while isinstance(val, ast.Attribute):
-                    _names.append(val.attr)
-                    val = val.value
-                if isinstance(val, ast.Name):
-                    _names.append(val.id)
-                    # finally, we can build the fully resolved call name of the
-                    # decorator (e.g. `@npe2.implements`, or `@implements`)
-                    call_name = ".".join(reversed(_names))
-                    # we then check the `_names` we gathered above to resolve these
-                    # call names to their fully qualified names (e.g. `implements`
-                    # would resolve to `npe2.implements` if the name `implements` was
-                    # imported from `npe2`.)
-                    # If the name resolves to the name of this module,
-                    # then we have a hit! Store the contribution.
-                    if self._names.get(call_name) == __name__:
-                        kwargs = self._keywords_to_kwargs(call.keywords)
-                        self._store_contrib(call.func.attr, node.name, kwargs)
-            elif isinstance(call.func, ast.Name):
-                # if the function is just a direct name (e.g. `@reader`)
-                # then we can just see if the name points to something imported from
-                # this module.
-                if self._names.get(call.func.id, "").startswith(__name__):
-                    kwargs = self._keywords_to_kwargs(call.keywords)
-                    self._store_contrib(call.func.id, node.name, kwargs)
-        return super().generic_visit(node)
-
-    def _keywords_to_kwargs(self, keywords: List[ast.keyword]) -> Dict[str, Any]:
-        return {str(k.arg): ast.literal_eval(k.value) for k in keywords}
-
-    def _store_contrib(self, contrib_type: str, name: str, kwargs: Dict[str, Any]):
-        kwargs.pop(CHECK_ARGS_PARAM, None)
-        ContribClass, contrib_name = CONTRIB_MAP[contrib_type]
-        contrib = ContribClass(**self._store_command(name, kwargs))
-        existing: List[dict] = self.contribution_points.setdefault(contrib_name, [])
-        existing.append(contrib.dict(exclude_unset=True))
-
-    def _store_command(self, name: str, kwargs: Dict[str, Any]) -> Dict[str, Any]:
-        cmd_kwargs = {k: kwargs.pop(k) for k in list(kwargs) if k in _COMMAND_PARAMS}
-        cmd_kwargs["python_name"] = self._qualified_pyname(name)
-        cmd = contributions.CommandContribution(**cmd_kwargs)
-        if cmd.id.startswith(self.plugin_name):
-            n = len(self.plugin_name)
-            cmd.id = cmd.id[n:]
-        cmd.id = f"{self.plugin_name}.{cmd.id.lstrip('.')}"
-        cmd_contribs: List[dict] = self.contribution_points.setdefault("commands", [])
-        cmd_contribs.append(cmd.dict(exclude_unset=True))
-        kwargs["command"] = cmd.id
-        return kwargs
-
-    def _qualified_pyname(self, obj_name: str) -> str:
-        return f"{self.module_name}:{obj_name}"
-
-
-def visit(
-    path: Union[ModuleType, str, Path],
-    plugin_name: str,
-    module_name: str = "",
-) -> contributions.ContributionPoints:
-    """Visit a module and extract contribution points.
-
-    Parameters
-    ----------
-    path : Union[ModuleType, str, Path]
-        Either a path to a Python module, a module object, or a string
-    plugin_name : str
-        Name of the plugin
-    module_name : str
-        Module name, by default ""
-
-    Returns
-    -------
-    ContributionPoints
-        ContributionPoints discovered in the module.
-    """
-    if isinstance(path, ModuleType):
-        assert path.__file__
-        assert path.__name__
-        module_name = path.__name__
-        path = path.__file__
-
-    visitor = PluginModuleVisitor(plugin_name, module_name=module_name)
-    src_code = Path(path).read_text()
-    node = ast.parse(src_code)
-    visitor.visit(node)
-
-    if "commands" in visitor.contribution_points:
-        compress = {tuple(i.items()) for i in visitor.contribution_points["commands"]}
-        visitor.contribution_points["commands"] = [dict(i) for i in compress]
-    return contributions.ContributionPoints(**visitor.contribution_points)
 
 
 def find_packages(where: Union[str, Path] = ".") -> List[Path]:
@@ -295,7 +120,7 @@
 
 
 def get_package_name(where: Union[str, Path] = ".") -> str:
-    from ._setuputils import get_package_dir_info
+    from ._inspection._setuputils import get_package_dir_info
 
     return get_package_dir_info(where).package_name
 
@@ -347,7 +172,7 @@
     contribs: List[contributions.ContributionPoints] = []
     for pkg_path in _packages:
         contribs.extend(
-            visit(
+            find_npe2_module_contributions(
                 module_info.module_finder.find_module(module_info.name).path,  # type: ignore  # noqa
                 plugin_name=plugin_name,
                 module_name=f"{pkg_path.name}.{module_info.name}",
@@ -369,7 +194,4 @@
         manifest_string = getattr(mf, cast(str, suffix))(indent=2)
         pdest.write_text(manifest_string)
 
-    return mf
-=======
-    return func
->>>>>>> 3fc6e6d4
+    return mf