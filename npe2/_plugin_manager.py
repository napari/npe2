from __future__ import annotations

__all__ = ["PluginContext", "PluginManager"]

import os
from collections import Counter
from pathlib import Path
from typing import (
    TYPE_CHECKING,
    Callable,
    DefaultDict,
    Dict,
    Generic,
    Iterator,
    List,
    Optional,
    Sequence,
    Set,
    Tuple,
    TypeVar,
    Union,
)

from intervaltree import IntervalTree

from ._command_registry import CommandRegistry
from .manifest import PluginManifest
from .manifest.io import LayerType

if TYPE_CHECKING:
    from .manifest.commands import CommandContribution
    from .manifest.contributions import ContributionPoints
    from .manifest.io import ReaderContribution, WriterContribution
    from .manifest.menus import MenuItem
    from .manifest.sample_data import SampleDataContribution
    from .manifest.submenu import SubmenuContribution
    from .manifest.themes import ThemeContribution
    from .manifest.widgets import WidgetContribution

    T = TypeVar("T")

    class Interval(tuple, Generic[T]):
        begin: int
        end: int
        data: T

    class TypedIntervalTree(IntervalTree, Generic[T]):
        def addi(self, begin: int, end: int, data: T) -> None:
            ...

        def __getitem__(self, index: Union[int, slice]) -> Set[Interval[T]]:
            ...


<<<<<<< HEAD
PluginName = str  # this is defined on PluginManifest as `manifest.name`
=======
# this is `PluginManifest.name`
>>>>>>> ff94b398


class _ContributionsIndex:
    _submenus: Dict[str, SubmenuContribution] = {}
    _commands: Dict[str, Tuple[CommandContribution, PluginName]] = {}
    _themes: Dict[str, ThemeContribution] = {}
    _widgets: List[WidgetContribution] = []
    _readers: DefaultDict[str, List[ReaderContribution]] = DefaultDict(list)
    _samples: DefaultDict[str, List[SampleDataContribution]] = DefaultDict(list)
    _writers_by_type: DefaultDict[
        LayerType, TypedIntervalTree[WriterContribution]
    ] = DefaultDict(IntervalTree)
    _writers_by_command: DefaultDict[str, List[WriterContribution]] = DefaultDict(list)

    def index_contributions(self, ctrb: ContributionPoints, key: PluginName):
        if ctrb.sample_data:
            self._samples[key] = ctrb.sample_data
        for cmd in ctrb.commands or []:
            self._commands[cmd.id] = cmd, key
        for subm in ctrb.submenus or []:
            self._submenus[subm.id] = subm
        for theme in ctrb.themes or []:
            self._themes[theme.id] = theme
        self._widgets.extend(ctrb.widgets or [])
        for reader in ctrb.readers or []:
            for pattern in reader.filename_patterns:
                self._readers[pattern].append(reader)
            if reader.accepts_directories:
                self._readers[""].append(reader)
        for writer in ctrb.writers or []:
            self._writers_by_command[writer.command].append(writer)
            for c in writer.layer_type_constraints():
                self._writers_by_type[c.layer_type].addi(*c.bounds, writer)


class PluginManager:
    __instance: Optional[PluginManager] = None  # a global instance
    _contrib: _ContributionsIndex

    def __init__(self, reg: Optional[CommandRegistry] = None) -> None:
        self._command_registry = reg or CommandRegistry()
        self._contexts: Dict[PluginName, PluginContext] = {}
        self._manifests: Dict[PluginName, PluginManifest] = {}
        self.discover()  # TODO: should we be immediately discovering?

    @property
    def commands(self) -> CommandRegistry:
        return self._command_registry

    def discover(self, paths: Sequence[str] = ()) -> None:
        """Discover and index plugin manifests in the environment.

        Parameters
        ----------
        paths : Sequence[str], optional
            Optional list of strings to insert at front of sys.path when discovering.
        """
        self._contrib = _ContributionsIndex()
        self._manifests.clear()

        for result in PluginManifest.discover(paths=paths):
            if result.manifest is None:
                continue
            mf = result.manifest
            if mf.name in self._manifests:
                continue
            self._manifests[mf.name] = mf
            if mf.contributions:
                self._contrib.index_contributions(mf.contributions, mf.name)

    def get_manifest(self, key: str) -> PluginManifest:
        key = str(key).split(".")[0]
        try:
            return self._manifests[key]
        except KeyError:
            raise KeyError(f"Manifest key {key!r} not found in {list(self._manifests)}")

    def get_command(self, command_id: str) -> CommandContribution:
        return self._contrib._commands[command_id][0]

    def get_submenu(self, submenu_id: str) -> SubmenuContribution:
        return self._contrib._submenus[submenu_id]

    def iter_menu(self, menu_key: str) -> Iterator[MenuItem]:
        for mf in self._manifests.values():
            if mf.contributions:
                yield from getattr(mf.contributions.menus, menu_key, [])

    def iter_themes(self) -> Iterator[ThemeContribution]:
        yield from self._contrib._themes.values()

    def activate(self, key: PluginName) -> PluginContext:
        """Activate plugin with `key`.

        This does the following:
            - finds the manifest for the associated plugin key
            - gets or creates a PluginContext for the plugin
            - bails if it's already activated
            - otherwise calls the plugin's activate() function, passing the Context.
            - imports any commands that were declared as python_name:
        """
        try:
            mf = self._manifests[key]
        except KeyError:
            raise KeyError(f"Cannot activate unrecognized plugin key {key!r}")

        # create the context that will be with this plugin for its lifetime.
        ctx = self.get_context(key)
        if ctx._activated:
            # prevent "reactivation"
            return ctx

        try:
            mf.activate(ctx)
            ctx._activated = True
        except Exception as e:  # pragma: no cover
            self._contexts.pop(key, None)
            raise type(e)(f"Activating plugin {key!r} failed: {e}") from e

        # Note: this could also be delayed until the command is actually called.
        if mf.contributions and mf.contributions.commands:
            for cmd in mf.contributions.commands:
                if cmd.python_name and cmd.id not in self.commands:
                    self.commands._register_python_name(cmd.id, cmd.python_name)

        return ctx

    def deactivate(self, key: PluginName) -> None:
        if key not in self._contexts:
            return
        plugin = self._manifests[key]
        plugin.deactivate()
        ctx = self._contexts.pop(key)
        ctx._dispose()

    def iter_compatible_readers(
        self, path: Union[str, Path]
    ) -> Iterator[ReaderContribution]:
        from fnmatch import fnmatch

        if isinstance(path, list):
            return NotImplemented
        if os.path.isdir(path):
            yield from self._contrib._readers[""]
        else:
            seen: Set[str] = set()
            for ext, readers in self._contrib._readers.items():
                if ext and fnmatch(str(path), ext):
                    for r in readers:
                        if r.command in seen:
                            continue
                        seen.add(r.command)
                        yield r

    @classmethod
    def instance(cls) -> PluginManager:
        """Singleton instance."""
        if cls.__instance is None:
            cls.__instance = cls()
        return cls.__instance

    def get_context(self, plugin_key: PluginName) -> PluginContext:
        if plugin_key not in self._contexts:
            self._contexts[plugin_key] = PluginContext(plugin_key, reg=self.commands)
        return self._contexts[plugin_key]

    def iter_sample_data(self) -> Iterator[Tuple[str, List[SampleDataContribution]]]:
        """Iterates over (plugin_name, [sample_contribs])."""
        yield from self._contrib._samples.items()

    def get_writer_for_command(self, command: str) -> Optional[WriterContribution]:
        writers = self._contrib._writers_by_command[command]
        return writers[0] if writers else None

    def iter_widgets(self) -> Iterator[WidgetContribution]:
        yield from self._contrib._widgets

    def iter_compatible_writers(
        self, layer_types: Sequence[str]
    ) -> Iterator[WriterContribution]:
        """Attempt to match writers that consume all layers."""

        if not layer_types:
            return

        # First count how many of each distinct type are requested. We'll use
        # this to get candidate writers compatible with the requested count.
        counts = Counter(layer_types)

        def _get_candidates(lt: LayerType) -> Set[WriterContribution]:
            return {
                v.data for v in self._contrib._writers_by_type[lt][counts[lt]] or []
            }

        types = iter(LayerType)
        candidates = _get_candidates(next(types))
        for lt in types:
            if candidates:
                candidates &= _get_candidates(lt)
            else:
                break

        def _writer_key(writer: WriterContribution) -> Tuple[bool, int, int, List[str]]:
            # 1. writers with no file extensions (like directory writers) go last
            no_ext = len(writer.filename_extensions) == 0

            # 2. more "specific" writers first
            nbounds = sum(not c.is_zero() for c in writer.layer_type_constraints())

            # 3. then sort by the number of listed extensions
            #    (empty set of extensions goes last)
            ext_len = len(writer.filename_extensions)

            # 4. finally group related extensions together
            exts = writer.filename_extensions
            return (no_ext, nbounds, ext_len, exts)

        yield from sorted(
            candidates,
            key=_writer_key,
        )

    def get_writer(
        self, path: str, layer_types: Sequence[str], plugin_name: Optional[str] = None
    ) -> Tuple[Optional[WriterContribution], str]:
        """Get Writer contribution appropriate for `path`, and `layer_types`.

        When `path` has a file extension, find a compatible writer that has
        that same extension. When there is no extension and only a single layer,
        find a compatible writer and append the extension.
        Otherwise, find a compatible no-extension writer and write to that.
        No-extension writers typically write to a folder.

        Parameters
        ----------
        path : str
            Path to write
        layer_types : Sequence[str]
            Sequence of layer type strings (e.g. ['image', 'labels'])
        plugin_name : Optional[str], optional
            Optional name of plugin to use. by default None (look for plugin)

        Returns
        -------
        Tuple[Optional[WriterContribution], str]
            WriterContribution and path that will be written.
        """
        ext = Path(path).suffix.lower() if path else ""

        for writer in self.iter_compatible_writers(layer_types):
            if plugin_name and not writer.command.startswith(plugin_name):
                continue

            if (
                ext
                and ext in writer.filename_extensions
                or not ext
                and len(layer_types) != 1
                and not writer.filename_extensions
            ):
                return writer, path
            elif not ext and len(layer_types) == 1:  # No extension, single layer.
                ext = next(iter(writer.filename_extensions), "")
                return writer, path + ext
            # When the list of extensions for the writer doesn't match the
            # extension in the filename, keep searching.

        # Nothing got found
        return None, path


class PluginContext:
    """An object that can contain information for a plugin over its lifetime."""

    # stores all created contexts (currently cleared by `PluginManager.deactivate`)

    def __init__(
        self, plugin_key: PluginName, reg: Optional[CommandRegistry] = None
    ) -> None:
        self._activated = False
        self.plugin_key = plugin_key
        self._command_registry = reg or PluginManager.instance().commands
        self._imports: Set[str] = set()  # modules that were imported by this plugin
        self._disposables: Set[Callable] = set()  # functions to call when deactivating

    def _dispose(self):
        for dispose in self._disposables:
            dispose()

    def register_command(self, id: str, command: Optional[Callable] = None):
        def _inner(command):
            self._disposables.add(self._command_registry.register(id, command))
            return command

        return _inner if command is None else _inner(command)<|MERGE_RESOLUTION|>--- conflicted
+++ resolved
@@ -52,11 +52,7 @@
             ...
 
 
-<<<<<<< HEAD
-PluginName = str  # this is defined on PluginManifest as `manifest.name`
-=======
-# this is `PluginManifest.name`
->>>>>>> ff94b398
+PluginName = str  # this is `PluginManifest.name`
 
 
 class _ContributionsIndex:
@@ -158,6 +154,7 @@
             - otherwise calls the plugin's activate() function, passing the Context.
             - imports any commands that were declared as python_name:
         """
+        # TODO: this is an important function... should be carefully considered
         try:
             mf = self._manifests[key]
         except KeyError:
