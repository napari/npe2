from __future__ import annotations

import os
import warnings
from collections import Counter
from fnmatch import fnmatch
from pathlib import Path
from typing import (
    TYPE_CHECKING,
    Any,
    Callable,
    DefaultDict,
    Dict,
    Iterable,
    Iterator,
    List,
    Optional,
    Sequence,
    Set,
    Tuple,
    Union,
)

from psygnal import Signal, SignalGroup

from ._command_registry import CommandRegistry
<<<<<<< HEAD
from .manifest._npe1_shim import NPE1Shim
=======
from .manifest._npe1_adapter import NPE1Adapter
>>>>>>> bc9c5b99
from .manifest.schema import PluginManifest
from .manifest.writers import LayerType, WriterContribution
from .types import PathLike, PythonName, _ensure_str_or_seq_str

if TYPE_CHECKING:
    from .manifest.commands import CommandContribution
    from .manifest.menus import MenuItem
    from .manifest.readers import ReaderContribution
    from .manifest.sample_data import SampleDataContribution
    from .manifest.submenu import SubmenuContribution
    from .manifest.themes import ThemeContribution
    from .manifest.widgets import WidgetContribution

__all__ = ["PluginContext", "PluginManager"]
PluginName = str  # this is `PluginManifest.name`

try:
    from importlib import metadata
except ImportError:
    import importlib_metadata as metadata  # type: ignore


class _ContributionsIndex:
    def __init__(self) -> None:
        self._indexed: Set[str] = set()
        self._commands: Dict[str, Tuple[CommandContribution, PluginName]] = {}
        self._readers: List[Tuple[str, ReaderContribution]] = list()
        self._writers: List[Tuple[LayerType, int, int, WriterContribution]] = list()

        # DEPRECATED: only here for napari <= 0.4.15 compat.
        self._samples: DefaultDict[str, List[SampleDataContribution]] = DefaultDict(
            list
        )

    def reindex(self, manifest):
        self.remove_contributions(manifest.name)
        self.index_contributions(manifest)

    def index_contributions(self, manifest: PluginManifest):
        ctrb = manifest.contributions
        if not ctrb or manifest.name in self._indexed:
            return  # pragma: no cover

        self._indexed.add(manifest.name)
        for cmd in ctrb.commands or ():
            self._commands[cmd.id] = cmd, manifest.name
        for reader in ctrb.readers or ():
            for pattern in reader.filename_patterns:
                self._readers.append((pattern, reader))
            if reader.accepts_directories:
                self._readers.append(("", reader))
        for writer in ctrb.writers or ():
            for c in writer.layer_type_constraints():
                self._writers.append((c.layer_type, *c.bounds, writer))

        # DEPRECATED: only here for napari <= 0.4.15 compat.
        if ctrb.sample_data:
            self._samples[manifest.name] = ctrb.sample_data

    def remove_contributions(self, key: PluginName) -> None:
        """This must completely remove everything added by `index_contributions`."""
        if key not in self._indexed:
            return  # pragma: no cover

        for cmd_id, (_, plugin) in list(self._commands.items()):
            if key == plugin:
                del self._commands[cmd_id]

        self._readers = [
            (pattern, reader)
            for pattern, reader in self._readers
            if reader.plugin_name != key
        ]

        self._writers = [
            (layer_type, min_, max_, writer)
            for layer_type, min_, max_, writer in self._writers
            if writer.plugin_name != key
        ]

        self._indexed.remove(key)

        # DEPRECATED: only here for napari <= 0.4.15 compat.
        self._samples.pop(key, None)

    def get_command(self, command_id: str) -> CommandContribution:
        return self._commands[command_id][0]

    def iter_compatible_readers(
        self, path: Union[str, Sequence[str]]
    ) -> Iterator[ReaderContribution]:
        _ensure_str_or_seq_str(path)
        if not path:
            return

        if isinstance(path, list):
            if len({Path(i).suffix for i in path}) > 1:
                raise ValueError(
                    "All paths in the stack list must have the same extension."
                )
            path = path[0]
        path = str(path)

        assert isinstance(path, str)

        if os.path.isdir(path):
            yield from (r for pattern, r in self._readers if pattern == "")
        else:
            # not sure about the set logic as it won't be lazy anymore,
            # but would we yield duplicate anymore.
            # above does not have have the unseen check either.
            # it's easy to make an iterable version if we wish, or use more-itertools.
            yield from {r for pattern, r in self._readers if fnmatch(path, pattern)}

    def iter_compatible_writers(
        self, layer_types: Sequence[str]
    ) -> Iterator[WriterContribution]:
        """Attempt to match writers that consume all layers."""

        if not layer_types:
            return

        # First count how many of each distinct type are requested. We'll use
        # this to get candidate writers compatible with the requested count.
        counts = Counter(layer_types)

        def _get_candidates(lt: LayerType) -> Set[WriterContribution]:
            return {
                w
                for layer, min_, max_, w in self._writers
                if layer == lt and (min_ <= counts[lt] < max_)
            }

        candidates = {w for _, _, _, w in self._writers}
        for lt in LayerType:
            if candidates:
                candidates &= _get_candidates(lt)
            else:
                break

        def _writer_key(writer: WriterContribution) -> Tuple[bool, int, int, List[str]]:
            # 1. writers with no file extensions (like directory writers) go last
            no_ext = len(writer.filename_extensions) == 0

            # 2. more "specific" writers first
            nbounds = sum(not c.is_zero() for c in writer.layer_type_constraints())

            # 3. then sort by the number of listed extensions
            #    (empty set of extensions goes last)
            ext_len = len(writer.filename_extensions)

            # 4. finally group related extensions together
            exts = writer.filename_extensions
            return (no_ext, nbounds, ext_len, exts)

        yield from sorted(
            candidates,
            key=_writer_key,
        )


class PluginManagerEvents(SignalGroup):
    plugins_registered = Signal(
        set,
        description="Emitted with a set of PluginManifest instances "
        "whenever new plugins are registered. 'Registered' means that a "
        "manifest has been provided or discovered.",
    )
    activation_changed = Signal(
        set,
        set,
        description="Emitted with two arguments: a set of plugin "
        "names that were activated, and a set of names that were "
        "deactivated. 'Activated' means the plugin has been *imported*, its "
        "`on_activate` function was called.",
    )
    enablement_changed = Signal(
        set,
        set,
        description="Emitted with two arguments: a set of plugin names "
        "that were enabled, and a set of names that were "
        "disabled. 'Disabled' means the plugin remains installed, but it "
        "cannot be activated, and its contributions will not be indexed.",
    )


class PluginManager:
    __instance: Optional[PluginManager] = None  # a global instance
    _contrib: _ContributionsIndex
    events: PluginManagerEvents

    def __init__(
        self, *, disable: Iterable[str] = (), reg: Optional[CommandRegistry] = None
    ) -> None:
        self._disabled_plugins: Set[PluginName] = set(disable)
        self._command_registry = reg or CommandRegistry()
        self._contexts: Dict[PluginName, PluginContext] = {}
        self._contrib = _ContributionsIndex()
        self._manifests: Dict[PluginName, PluginManifest] = {}
        self.events = PluginManagerEvents(self)
<<<<<<< HEAD
        self._shims: List[NPE1Shim] = []
=======
        self._npe1_adapters: List[NPE1Adapter] = []
>>>>>>> bc9c5b99

        # up to napari 0.4.15, discovery happened in the init here
        # so if we're running on an older version of napari, we need to discover
        try:
            nv = metadata.version("napari")
        except metadata.PackageNotFoundError:  # pragma: no cover
            pass
        else:  # pragma: no cover
            vsplit = nv.split(".")[:4]
            if (
                "dev" in nv
                and vsplit < ["0", "4", "16", "dev4"]
                or "dev" not in nv
                and vsplit < ["0", "4", "16"]
            ):
                self.discover()

    @classmethod
    def instance(cls) -> PluginManager:
        """Singleton instance."""
        if cls.__instance is None:
            cls.__instance = cls()
        return cls.__instance

    @property
    def commands(self) -> CommandRegistry:
        return self._command_registry

    # Discovery, activation, enablement

    def discover(self, paths: Sequence[str] = (), clear=False) -> None:
        """Discover and index plugin manifests in the environment.

        Parameters
        ----------
        paths : Sequence[str]
            Optional list of strings to insert at front of sys.path when
            discovering.
        clear : bool
            Clear and re-index the environment.  If `False` (the default),
            calling discover again will only register and index newly
            discovered plugins. (Existing manifests will not be re-indexed)
        """
        if clear:
            self._contrib = _ContributionsIndex()
            self._manifests.clear()

        with self.events.plugins_registered.paused(lambda a, b: (a[0] | b[0],)):
            for result in PluginManifest.discover(paths=paths):
                if result.manifest and result.manifest.name not in self._manifests:
                    self.register(result.manifest, warn_disabled=False)

<<<<<<< HEAD
    def index_npe1_shims(self):
        with warnings.catch_warnings():
            warnings.showwarning = lambda e, *_: print(str(e).split(" Please add")[0])
            while self._shims:
                self._contrib.index_contributions(self._shims.pop())
=======
    def index_npe1_adapters(self):
        with warnings.catch_warnings():
            warnings.showwarning = lambda e, *_: print(str(e).split(" Please add")[0])
            while self._npe1_adapters:
                self._contrib.index_contributions(self._npe1_adapters.pop())
>>>>>>> bc9c5b99

    def register(self, manifest: PluginManifest, warn_disabled=True) -> None:
        """Register a plugin manifest"""
        if manifest.name in self._manifests:
            raise ValueError(f"A manifest with name {manifest.name!r} already exists.")

        self._manifests[manifest.name] = manifest
        if self.is_disabled(manifest.name):
            if warn_disabled:
                warnings.warn(
                    f"Disabled plugin {manifest.name!r} was registered, but will not "
                    "be indexed. Use `warn_disabled=False` to suppress this message."
                )
<<<<<<< HEAD
        elif isinstance(manifest, NPE1Shim):
            self._shims.append(manifest)
=======
        elif isinstance(manifest, NPE1Adapter):
            self._npe1_adapters.append(manifest)
>>>>>>> bc9c5b99
        else:
            self._contrib.index_contributions(manifest)
        self.events.plugins_registered.emit({manifest})

    def unregister(self, key: PluginName):
        if key not in self._manifests:
            raise ValueError(f"No registered plugin named {key!r}")  # pragma: no cover
        self.deactivate(key)
        self._contrib.remove_contributions(key)
        self._manifests.pop(key)

    def activate(self, key: PluginName) -> PluginContext:
        """Activate plugin with `key`.

        This does the following:
            - finds the manifest for the associated plugin key
            - gets or creates a PluginContext for the plugin
            - bails if it's already activated
            - otherwise calls the plugin's activate() function, passing the Context.
            - imports any commands that were declared as python_name:
            - emits an event
        """
        # TODO: this is an important function... should be carefully considered
        if key not in self._manifests:
            raise KeyError(f"Cannot activate unrecognized plugin: {key!r}")

        if self.is_disabled(key):
            raise ValueError(f"Cannot activate disabled plugin: {key!r}")

        # create the context that will be with this plugin for its lifetime.
        ctx = self.get_context(key)
        if ctx._activated:
            # prevent "reactivation"
            return ctx

        mf = self._manifests[key]
        try:
            if mf.on_activate:
                _call_python_name(mf.on_activate, args=(ctx,))
        except Exception as e:  # pragma: no cover
            self._contexts.pop(key, None)
            raise type(e)(f"Activating plugin {key!r} failed: {e}") from e

        self.commands.register_manifest(mf)
        ctx._activated = True
        self.events.activation_changed({mf.name}, {})
        return ctx

    def get_context(self, plugin_name: PluginName) -> PluginContext:
        """Return PluginContext for plugin_name"""
        if plugin_name not in self._contexts:
            self._contexts[plugin_name] = PluginContext(plugin_name, reg=self.commands)
        return self._contexts[plugin_name]

    def deactivate(self, plugin_name: PluginName) -> None:
        """Deactivate `plugin_name`

        This does the following:
            - unregisters all commands from the associated manifest
            - calls the plugin's on_deactivate() func, passing the Context.
            - calls and cleanup functions in the context's `_dispose` method.
            - emits an event
        """
        mf = self._manifests[plugin_name]
        self.commands.unregister_manifest(mf)
        if plugin_name not in self._contexts:
            return
        ctx = self._contexts.pop(plugin_name)
        if mf.on_deactivate:
            _call_python_name(mf.on_deactivate, args=(ctx,))
        ctx._activated = False
        ctx._dispose()
        self.events.activation_changed({}, {mf.name})

    def enable(self, plugin_name: PluginName) -> None:
        """Enable a plugin (which mostly means just `un-disable` it.

        This is a no-op if the plugin wasn't already disabled.
        """
        if not self.is_disabled(plugin_name):
            return  # pragma: no cover

        self._disabled_plugins.remove(plugin_name)
        mf = self._manifests.get(plugin_name)
        if mf is not None:
            self._contrib.index_contributions(mf)
        self.events.enablement_changed({plugin_name}, {})

    def disable(self, plugin_name: PluginName) -> None:
        """Disable a plugin"""
        self._disabled_plugins.add(plugin_name)
        self._contrib.remove_contributions(plugin_name)
        self.events.enablement_changed({}, {plugin_name})

    def is_disabled(self, plugin_name: str) -> bool:
        """Return `True` if plugin_name is disabled."""
        return plugin_name in self._disabled_plugins

    # Getting manifests

    def get_manifest(self, plugin_name: str) -> PluginManifest:
        """Gen manifest for `plugin_name`"""
        key = str(plugin_name).split(".")[0]
        try:
            return self._manifests[key]
        except KeyError as e:
            msg = f"Manifest key {key!r} not found in {list(self._manifests)}"
            raise KeyError(msg) from e

    def iter_manifests(
        self, disabled: Optional[bool] = None
    ) -> Iterator[PluginManifest]:
        """Iterate through registered manifests.

        Parameters
        ----------
        disabled : Optional[bool]
            If `False`, yield only enabled manifests.  If `True`, yield only disabled
            manifests.  If `None` (the default), yield all manifests.

        Yields
        ------
        PluginManifest
        """
        for key, mf in self._manifests.items():
            if disabled is True and not self.is_disabled(key):
                continue
            elif disabled is False and self.is_disabled(key):
                continue
            yield mf

    def __contains__(self, name: str) -> bool:
        return name in self._manifests

    def __getitem__(self, name: str) -> PluginManifest:
        return self.get_manifest(name)

    # Accessing Contributions

    def get_command(self, command_id: str) -> CommandContribution:
        return self._contrib.get_command(command_id)

    def get_submenu(self, submenu_id: str) -> SubmenuContribution:
        for mf in self.iter_manifests(disabled=False):
            for subm in mf.contributions.submenus or ():
                if submenu_id == subm.id:
                    return subm
        raise KeyError(f"No plugin provides a submenu with id {submenu_id}")

    def iter_menu(self, menu_key: str) -> Iterator[MenuItem]:
        for mf in self.iter_manifests(disabled=False):
            yield from getattr(mf.contributions.menus, menu_key, ())

    def iter_themes(self) -> Iterator[ThemeContribution]:
        for mf in self.iter_manifests(disabled=False):
            yield from mf.contributions.themes or ()

    def iter_compatible_readers(
        self, path: Union[PathLike, Sequence[str]]
    ) -> Iterator[ReaderContribution]:
        return self._contrib.iter_compatible_readers(path)

    def iter_compatible_writers(
        self, layer_types: Sequence[str]
    ) -> Iterator[WriterContribution]:
        return self._contrib.iter_compatible_writers(layer_types)

    def iter_widgets(self) -> Iterator[WidgetContribution]:
        for mf in self.iter_manifests(disabled=False):
            yield from mf.contributions.widgets or ()

    def iter_sample_data(
        self,
    ) -> Iterator[Tuple[PluginName, List[SampleDataContribution]]]:
        """Iterates over (plugin_name, [sample_contribs])."""
        for mf in self.iter_manifests(disabled=False):
            if mf.contributions.sample_data:
                yield mf.name, mf.contributions.sample_data

    def get_writer(
        self, path: str, layer_types: Sequence[str], plugin_name: Optional[str] = None
    ) -> Tuple[Optional[WriterContribution], str]:
        """Get Writer contribution appropriate for `path`, and `layer_types`.

        When `path` has a file extension, find a compatible writer that has
        that same extension. When there is no extension and only a single layer,
        find a compatible writer and append the extension.
        Otherwise, find a compatible no-extension writer and write to that.
        No-extension writers typically write to a folder.

        Parameters
        ----------
        path : str
            Path to write
        layer_types : Sequence[str]
            Sequence of layer type strings (e.g. ['image', 'labels'])
        plugin_name : Optional[str], optional
            Name of plugin to use. If provided, only writers from `plugin_name` will be
            considered, otherwise all plugins are considered. by default `None`.

        Returns
        -------
        Tuple[Optional[WriterContribution], str]
            WriterContribution and path that will be written.
        """
        ext = Path(path).suffix.lower() if path else ""

        for writer in self.iter_compatible_writers(layer_types):
            if not plugin_name or writer.command.startswith(plugin_name):
                if (
                    ext
                    and ext in writer.filename_extensions
                    or not ext
                    and len(layer_types) != 1
                    and not writer.filename_extensions
                ):
                    return writer, path
                elif not ext and len(layer_types) == 1:  # No extension, single layer.
                    ext = next(iter(writer.filename_extensions), "")
                    return writer, path + ext
                # When the list of extensions for the writer doesn't match the
                # extension in the filename, keep searching.

        # Nothing got found
        return None, path


class PluginContext:
    """An object that can contain information for a plugin over its lifetime."""

    # stores all created contexts (currently cleared by `PluginManager.deactivate`)

    def __init__(
        self, plugin_key: PluginName, reg: Optional[CommandRegistry] = None
    ) -> None:
        self._activated = False
        self.plugin_key = plugin_key
        self._command_registry = reg or PluginManager.instance().commands
        self._imports: Set[str] = set()  # modules that were imported by this plugin
        self._disposables: Set[Callable] = set()  # functions to call when deactivating

    def _dispose(self):
        for dispose in self._disposables:
            dispose()

    def register_command(self, id: str, command: Optional[Callable] = None):
        def _inner(command):
            self._disposables.add(self._command_registry.register(id, command))
            return command

        return _inner if command is None else _inner(command)


def _call_python_name(python_name: PythonName, args=()) -> Any:
    """convenience to call `python_name` function. eg `module.submodule:funcname`."""
    from .manifest.utils import import_python_name

    if not python_name:  # pragma: no cover
        return None

    func = import_python_name(python_name)
    if callable(func):
        return func(*args)<|MERGE_RESOLUTION|>--- conflicted
+++ resolved
@@ -24,11 +24,7 @@
 from psygnal import Signal, SignalGroup
 
 from ._command_registry import CommandRegistry
-<<<<<<< HEAD
-from .manifest._npe1_shim import NPE1Shim
-=======
 from .manifest._npe1_adapter import NPE1Adapter
->>>>>>> bc9c5b99
 from .manifest.schema import PluginManifest
 from .manifest.writers import LayerType, WriterContribution
 from .types import PathLike, PythonName, _ensure_str_or_seq_str
@@ -229,11 +225,7 @@
         self._contrib = _ContributionsIndex()
         self._manifests: Dict[PluginName, PluginManifest] = {}
         self.events = PluginManagerEvents(self)
-<<<<<<< HEAD
-        self._shims: List[NPE1Shim] = []
-=======
         self._npe1_adapters: List[NPE1Adapter] = []
->>>>>>> bc9c5b99
 
         # up to napari 0.4.15, discovery happened in the init here
         # so if we're running on an older version of napari, we need to discover
@@ -286,19 +278,11 @@
                 if result.manifest and result.manifest.name not in self._manifests:
                     self.register(result.manifest, warn_disabled=False)
 
-<<<<<<< HEAD
-    def index_npe1_shims(self):
-        with warnings.catch_warnings():
-            warnings.showwarning = lambda e, *_: print(str(e).split(" Please add")[0])
-            while self._shims:
-                self._contrib.index_contributions(self._shims.pop())
-=======
     def index_npe1_adapters(self):
         with warnings.catch_warnings():
             warnings.showwarning = lambda e, *_: print(str(e).split(" Please add")[0])
             while self._npe1_adapters:
                 self._contrib.index_contributions(self._npe1_adapters.pop())
->>>>>>> bc9c5b99
 
     def register(self, manifest: PluginManifest, warn_disabled=True) -> None:
         """Register a plugin manifest"""
@@ -312,13 +296,8 @@
                     f"Disabled plugin {manifest.name!r} was registered, but will not "
                     "be indexed. Use `warn_disabled=False` to suppress this message."
                 )
-<<<<<<< HEAD
-        elif isinstance(manifest, NPE1Shim):
-            self._shims.append(manifest)
-=======
         elif isinstance(manifest, NPE1Adapter):
             self._npe1_adapters.append(manifest)
->>>>>>> bc9c5b99
         else:
             self._contrib.index_contributions(manifest)
         self.events.plugins_registered.emit({manifest})
