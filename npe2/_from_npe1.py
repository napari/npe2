--- conflicted
+++ resolved
@@ -6,12 +6,8 @@
 from configparser import ConfigParser
 from dataclasses import dataclass
 from functools import lru_cache
-<<<<<<< HEAD
-from importlib import import_module
-=======
 from importlib import import_module, metadata
 from logging import getLogger
->>>>>>> 6f884cfb
 from pathlib import Path
 from types import ModuleType
 from typing import (
@@ -110,11 +106,7 @@
 def manifest_from_npe1(
     plugin: Union[str, metadata.Distribution, None] = None,
     module: Any = None,
-<<<<<<< HEAD
-    shim=False,
-=======
     adapter=False,
->>>>>>> 6f884cfb
 ) -> PluginManifest:
     """Return manifest object given npe1 plugin or package name.
 
@@ -128,13 +120,8 @@
         package, and the name of an npe1 `napari.plugin` entry_point. by default None
     module : Optional[Module]
         namespace object, to directly import (mostly for testing.), by default None
-<<<<<<< HEAD
-    shim : bool
-        If True, the resulting manifest will be used internally by NPE1Adaptor, but
-=======
     adapter : bool
         If True, the resulting manifest will be used internally by NPE1Adapter, but
->>>>>>> 6f884cfb
         is NOT necessarily suitable for export as npe2 manifest. This will handle
         cases of locally defined functions and partials that don't have global
         python_names that are not supported natively by npe2. by default False
@@ -173,16 +160,12 @@
 
     manifests: List[PluginManifest] = []
     for mod_name in modules:
-<<<<<<< HEAD
-        parser = HookImplParser(package_name, plugin_name or "", shim=shim)
-=======
         logger.debug(
             "Discovering contributions for npe1 plugin %r: module %r",
             package_name,
             mod_name,
         )
         parser = HookImplParser(package_name, plugin_name or "", adapter=adapter)
->>>>>>> 6f884cfb
         _mod = import_module(mod_name) if isinstance(mod_name, str) else mod_name
         parser.parse_module(_mod)
         manifests.append(parser.manifest())
@@ -192,51 +175,31 @@
 
 
 class HookImplParser:
-<<<<<<< HEAD
-    def __init__(self, package: str, plugin_name: str, shim: bool = False) -> None:
-=======
     def __init__(self, package: str, plugin_name: str, adapter: bool = False) -> None:
->>>>>>> 6f884cfb
         """A visitor class to convert npe1 hookimpls to a npe2 manifest
 
         Parameters
         ----------
         package : str
-<<<<<<< HEAD
-            [description]
-        plugin_name : str
-            [description]
-        shim : bool, optional
-            If True, the resulting manifest will be used internally by NPE1Adaptor, but
-=======
             Name of package
         plugin_name : str
             Name of plugin (will almost always be name of package)
         adapter : bool, optional
             If True, the resulting manifest will be used internally by NPE1Adapter, but
->>>>>>> 6f884cfb
             is NOT necessarily suitable for export as npe2 manifest. This will handle
             cases of locally defined functions and partials that don't have global
             python_names that are not supported natively by npe2. by default False
 
         Examples
         --------
-<<<<<<< HEAD
-        >>> parser = HookImplParser(package, plugin_name, shim=shim)
-=======
         >>> parser = HookImplParser(package, plugin_name)
->>>>>>> 6f884cfb
         >>> parser.parse_callers(plugin_manager._plugin2hookcallers[_module])
         >>> mf = PluginManifest(name=package, contributions=dict(parser.contributions))
         """
         self.package = package
         self.plugin_name = plugin_name
         self.contributions: DefaultDict[str, list] = DefaultDict(list)
-<<<<<<< HEAD
-        self.shim = shim
-=======
         self.adapter = adapter
->>>>>>> 6f884cfb
 
     def manifest(self) -> PluginManifest:
         return PluginManifest(name=self.package, contributions=dict(self.contributions))
@@ -299,11 +262,7 @@
                 # let these raise exceptions here immediately if they don't validate
                 id = f"{self.package}.data.{_key}"
                 py_name = _python_name(
-<<<<<<< HEAD
-                    _sample, impl.function, shim_idx=idx if self.shim else None
-=======
                     _sample, impl.function, hook_idx=idx if self.adapter else None
->>>>>>> 6f884cfb
                 )
                 cmd_contrib = CommandContribution(
                     id=id,
@@ -328,11 +287,7 @@
 
                 cmd = f"{self.package}.{item.__name__}"
                 py_name = _python_name(
-<<<<<<< HEAD
-                    item, impl.function, shim_idx=idx if self.shim else None
-=======
                     item, impl.function, hook_idx=idx if self.adapter else None
->>>>>>> 6f884cfb
                 )
                 docsum = item.__doc__.splitlines()[0] if item.__doc__ else None
                 cmd_contrib = CommandContribution(
@@ -398,13 +353,9 @@
         # returned it... In the case that we can't get an absolute python name to the
         # wdg_creator itself (e.g. it's defined in a local scope), then the py_name
         # will use the hookimpl itself, and the index of the object returned.
-<<<<<<< HEAD
-        py_name = _python_name(wdg_creator, hook, shim_idx=idx if self.shim else None)
-=======
         py_name = _python_name(
             wdg_creator, hook, hook_idx=idx if self.adapter else None
         )
->>>>>>> 6f884cfb
 
         if not py_name:  # pragma: no cover
             raise ValueError(
@@ -480,11 +431,7 @@
 
 
 def _python_name(
-<<<<<<< HEAD
-    obj: Any, hook: Callable = None, shim_idx: Optional[int] = None
-=======
     obj: Any, hook: Callable = None, hook_idx: Optional[int] = None
->>>>>>> 6f884cfb
 ) -> str:
     """Get resolvable python name for `obj` returned from an npe1 `hook` implentation.
 
@@ -496,15 +443,9 @@
         the npe1 hook implementation that returned `obj`, by default None.
         This is used both to search the module namespace for `obj`, and also
         in the shim python name if `obj` cannot be found.
-<<<<<<< HEAD
-    shim_idx : int, optional
-        If `obj` cannot be found and `shim_idx` is not None, then a shim name.
-        of the form "__npe1shim__.{_python_name(hook)}_{shim_idx}" will be returned.
-=======
     hook_idx : int, optional
         If `obj` cannot be found and `hook_idx` is not None, then a shim name.
         of the form "__npe1shim__.{_python_name(hook)}_{hook_idx}" will be returned.
->>>>>>> 6f884cfb
         by default None.
 
     Returns
@@ -535,11 +476,7 @@
         f = obj.keywords.get("function")
         if f:
             v = getattr(f, "__globals__", {}).get(getattr(f, "__name__", ""))
-<<<<<<< HEAD
-            if v is obj:
-=======
             if v is obj:  # pragma: no cover
->>>>>>> 6f884cfb
                 mod_name = f.__module__
                 obj_name = f.__qualname__
 
@@ -553,17 +490,10 @@
             if mod:
                 mod_name = mod.__name__
 
-<<<<<<< HEAD
-    if not (mod_name and obj_name) and (hook and shim_idx is not None):
-        # we weren't able to resolve an absolute name... if we are shimming, then we
-        # can create a special py_name of the form `__npe1shim__.hookfunction_idx`
-        return f"{SHIM_NAME_PREFIX}{_python_name(hook)}_{shim_idx}"
-=======
     if not (mod_name and obj_name) and (hook and hook_idx is not None):
         # we weren't able to resolve an absolute name... if we are shimming, then we
         # can create a special py_name of the form `__npe1shim__.hookfunction_idx`
         return f"{SHIM_NAME_PREFIX}{_python_name(hook)}_{hook_idx}"
->>>>>>> 6f884cfb
 
     if obj_name and "<locals>" in obj_name:
         raise ValueError("functions defined in local scopes are not yet supported.")
