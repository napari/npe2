--- conflicted
+++ resolved
@@ -26,19 +26,13 @@
 import magicgui
 
 from npe2.manifest import PluginManifest
-<<<<<<< HEAD
 from npe2.manifest.contributions import (
     CommandContribution,
     ThemeColors,
     WidgetContribution,
 )
-=======
-from npe2.manifest.commands import CommandContribution
-from npe2.manifest.themes import ThemeColors
 from npe2.manifest.utils import SHIM_NAME_PREFIX, import_python_name, merge_manifests
-from npe2.manifest.widgets import WidgetContribution
 from npe2.types import WidgetCreator
->>>>>>> 60bef973
 
 try:
     from importlib import metadata
