import ast
import inspect
import itertools
import re
import sys
import warnings
from configparser import ConfigParser
from dataclasses import dataclass
from functools import lru_cache
from importlib import import_module
from pathlib import Path
from types import ModuleType
from typing import (
    Any,
    Callable,
    DefaultDict,
    Dict,
    Iterator,
    List,
    Optional,
    Tuple,
    Union,
)

from npe2.manifest import PluginManifest
from npe2.manifest.commands import CommandContribution
from npe2.manifest.themes import ThemeColors
from npe2.manifest.utils import import_python_name, merge_manifests
from npe2.manifest.widgets import WidgetContribution

try:
    from importlib import metadata
except ImportError:
    import importlib_metadata as metadata  # type: ignore

NPE1_EP = "napari.plugin"
NPE2_EP = "napari.manifest"
NPE1_IMPL_TAG = "napari_impl"  # same as HookImplementation.format_tag("napari")


class HookImplementation:
    def __init__(
        self,
        function: Callable,
        plugin: Optional[ModuleType] = None,
        plugin_name: Optional[str] = None,
        **kwargs,
    ):
        self.function = function
        self.plugin = plugin
        self.plugin_name = plugin_name
        self._specname = kwargs.get("specname")

    def __repr__(self) -> str:
        return (
            f"<HookImplementation plugin={self.plugin_name!r} spec={self.specname!r}>"
        )

    @property
    def specname(self) -> str:
        return self._specname or self.function.__name__


def iter_hookimpls(
    module: ModuleType, plugin_name: Optional[str] = None
) -> Iterator[HookImplementation]:
    # yield all routines in module that have "{self.project_name}_impl" attr
    for name in dir(module):
        method = getattr(module, name)
        if hasattr(method, NPE1_IMPL_TAG) and inspect.isroutine(method):
            hookimpl_opts = getattr(method, NPE1_IMPL_TAG)
            if isinstance(hookimpl_opts, dict):
                yield HookImplementation(method, module, plugin_name, **hookimpl_opts)


@dataclass
class PluginPackage:
    package_name: str
    ep_name: str
    ep_value: str
    top_module: str
    setup_cfg: Optional[Path] = None

    @property
    def name_pairs(self):
        names = (self.ep_name, self.package_name, self.top_module)
        return itertools.product(names, repeat=2)


@lru_cache()
def plugin_packages() -> List[PluginPackage]:
    """List of all packages with napari entry points.

    This is useful to help resolve naming issues (due to the terrible confusion
    around *what* a npe1 plugin name actually was).
    """

    packages = []
    for dist in metadata.distributions():
        for ep in dist.entry_points:
            if ep.group != NPE1_EP:
                continue  # pragma: no cover
            top = dist.read_text("top_level.txt")
            top = top.splitlines()[0] if top else ep.value.split(".")[0]
            packages.append(
                PluginPackage(dist.metadata["Name"], ep.name, ep.value, top)
            )
    return packages


def manifest_from_npe1(
    plugin_name: Optional[str] = None, module: Any = None, shim=False
) -> PluginManifest:
    """Return manifest object given npe1 plugin_name or package name.

    One of `plugin_name` or `module` must be provide.

    Parameters
    ----------
    plugin_name : str
        Name of package/plugin to convert.  This function should be prepared to accept
        both the name of the package, and the name of a `napari.plugin` entry_point.
        by default None
    module : Module
        namespace object, to directly import (mostly for testing.), by default None
    shim : bool
        If True, the resulting manifest will be used internally by NPE1Adaptor, but
        is NOT necessarily suitable for export as npe2 manifest. This will handle
        cases of locally defined functions and partials that don't have global
        python_names that are not supported natively by npe2. by default False
    """
    if module is not None:
        modules: List[str] = [module]
        package_name = "dynamic"
        plugin_name = getattr(module, "__name__", "dynamic_plugin")
    elif plugin_name:
        modules = []
        for pp in plugin_packages():
            if plugin_name in (pp.ep_name, pp.package_name):
                modules.append(pp.ep_value)
                package_name = pp.package_name
        if not modules:
            _avail = [f"  {p.package_name} ({p.ep_name})" for p in plugin_packages()]
            avail = "\n".join(_avail)
            raise metadata.PackageNotFoundError(
                f"No package or entry point found with name {plugin_name!r}: "
                f"\nFound packages (entry_point):\n{avail}"
            )
    else:
        raise ValueError("one of plugin_name or module must be provided")

    manifests: List[PluginManifest] = []
    for mod_name in modules:
        parser = HookImplParser(package_name, plugin_name or "", shim=shim)
        _mod = import_module(mod_name) if isinstance(mod_name, str) else mod_name
        parser.parse_module(_mod)
        manifests.append(parser.manifest())

    assert manifests, "No npe1 entry points found in distribution {name}"
    return merge_manifests(manifests)


class HookImplParser:
    def __init__(self, package: str, plugin_name: str, shim: bool = False) -> None:
        """A visitor class to convert npe1 hookimpls to a npe2 manifest

        Parameters
        ----------
        package : str
            [description]
        plugin_name : str
            [description]
        shim : bool, optional
            If True, the resulting manifest will be used internally by NPE1Adaptor, but
            is NOT necessarily suitable for export as npe2 manifest. This will handle
            cases of locally defined functions and partials that don't have global
            python_names that are not supported natively by npe2. by default False

        Examples
        --------
        >>> parser = HookImplParser(package, plugin_name, shim=shim)
        >>> parser.parse_callers(plugin_manager._plugin2hookcallers[_module])
        >>> mf = PluginManifest(name=package, contributions=dict(parser.contributions))
        """
        self.package = package
        self.plugin_name = plugin_name
        self.contributions: DefaultDict[str, list] = DefaultDict(list)
        self.shim = shim

    def manifest(self) -> PluginManifest:
        return PluginManifest(name=self.package, contributions=dict(self.contributions))

    def parse_module(self, module: ModuleType):
        for impl in iter_hookimpls(module, plugin_name=self.plugin_name):
            if impl.plugin_name == self.plugin_name:
                # call the corresponding hookimpl parser
                try:
                    getattr(self, impl.specname)(impl)
                except Exception as e:  # pragma: no cover
                    warnings.warn(f"Failed to convert {impl.specname}: {e}")

    def napari_experimental_provide_theme(self, impl: HookImplementation):
        ThemeDict = Dict[str, Union[str, Tuple, List]]
        d: Dict[str, ThemeDict] = impl.function()
        for name, theme_dict in d.items():
            colors = ThemeColors(**theme_dict)
            clr = colors.background or colors.foreground
            luma = _luma(*clr.as_rgb_tuple()[:3]) if clr else 0
            self.contributions["themes"].append(
                {
                    "label": name,
                    "id": name.lower().replace(" ", "_"),
                    "type": "dark" if luma < 128 else "light",
                    "colors": colors,
                }
            )

    def napari_get_reader(self, impl: HookImplementation):

        patterns = _guess_fname_patterns(impl.function)

        self.contributions["readers"].append(
            {
                "command": self.add_command(impl),
                "accepts_directories": True,
                "filename_patterns": patterns,
            }
        )

    def napari_provide_sample_data(self, impl: HookImplementation):
        module = sys.modules[impl.function.__module__.split(".", 1)[0]]
<<<<<<< HEAD
        assert module.__file__
        package_dir = module.__file__.rsplit("/", 1)[0]
=======
>>>>>>> 99e33cd8

        samples: Dict[str, Union[dict, str, Callable]] = impl.function()
        for key, sample in samples.items():
            _sample: Union[str, Callable]
            if isinstance(sample, dict):
                display_name = sample.get("display_name")
                _sample = sample.get("data")  # type: ignore
            else:
                _sample = sample
                display_name = key

            _key = _safe_key(key)
            s = {"key": _key, "display_name": display_name}
            if callable(_sample):
                # let these raise exceptions here immediately if they don't validate
                id = f"{self.package}.data.{_key}"
                cmd_contrib = CommandContribution(
                    id=id,
                    python_name=_python_name(_sample),
                    title=f"{key} sample",
                )
                self.contributions["commands"].append(cmd_contrib)
                s["command"] = id
            else:
                assert module.__file__
                package_dir = module.__file__.rsplit("/", 1)[0]
                s["uri"] = str(_sample).replace(package_dir, r"${package}")

            self.contributions["sample_data"].append(s)

    def napari_experimental_provide_function(self, impl: HookImplementation):
        items: Union[Callable, List[Callable]] = impl.function()
        if not isinstance(items, list):
            items = [items]
        for idx, item in enumerate(items):
            try:

                cmd = f"{self.package}.{item.__name__}"
                py_name = _python_name(item)

                docsum = item.__doc__.splitlines()[0] if item.__doc__ else None
                cmd_contrib = CommandContribution(
                    id=cmd, python_name=py_name, title=docsum or item.__name__
                )
                self.contributions["commands"].append(cmd_contrib)

                wdg_contrib = WidgetContribution(
                    command=cmd,
                    display_name=item.__name__.replace("_", " "),
                    autogenerate=True,
                )
                self.contributions["widgets"].append(wdg_contrib)

            except Exception as e:  # pragma: no cover
                msg = (
                    f"Error converting function [{idx}] "
                    f"from {impl.function.__module__!r}:\n{e}"
                )
                warnings.warn(msg)

    def napari_experimental_provide_dock_widget(self, impl: HookImplementation):
        WidgetCallable = Union[Callable, Tuple[Callable, dict]]
        items: Union[WidgetCallable, List[WidgetCallable]] = impl.function()
        if not isinstance(items, list):
            items = [items]  # pragma: no cover

        for idx, item in enumerate(items):
            if isinstance(item, tuple):
                wdg_creator = item[0]
                kwargs = item[1] if len(item) > 1 else {}
            else:
                wdg_creator, kwargs = (item, {})
            if not callable(wdg_creator) and isinstance(
                kwargs, dict
            ):  # pragma: no cover
                warnings.warn(f"Invalid widget spec: {wdg_creator}, {kwargs}")
                continue

            try:
                func_name = getattr(wdg_creator, "__name__", "")
                wdg_name = str(kwargs.get("name", "")) or _camel_to_spaces(func_name)
                self._create_widget_contrib(
                    wdg_creator, display_name=wdg_name, idx=idx, hook=impl.function
                )
            except Exception as e:  # pragma: no cover
                msg = (
                    f"Error converting dock widget [{idx}] "
                    f"from {impl.function.__module__!r}:\n{e}"
                )
                warnings.warn(msg)

    def _create_widget_contrib(
        self,
        wdg_creator,
        display_name: str,
        idx: int,
        hook: Callable,
    ):
        py_name = _python_name(wdg_creator, self.shim, hook, idx)

        if not py_name:  # pragma: no cover
            raise ValueError(
                "No suitable python name to point to. "
                "Is this a locally defined function or partial?"
            )

        func_name = getattr(wdg_creator, "__name__", "")
        cmd = f"{self.package}.{func_name or display_name.lower().replace(' ', '_')}"

        # let these raise exceptions here immediately if they don't validate
        cmd_contrib = CommandContribution(
            id=cmd, python_name=py_name, title=f"Create {display_name}"
        )
        wdg_contrib = WidgetContribution(command=cmd, display_name=display_name)
        self.contributions["commands"].append(cmd_contrib)
        self.contributions["widgets"].append(wdg_contrib)

    def napari_get_writer(self, impl: HookImplementation):
        warnings.warn(
            "Found a multi-layer writer, but it's not convertable. "
            "Please add the writer manually."
        )
        return NotImplemented  # pragma: no cover

    def napari_write_image(self, impl: HookImplementation):
        self._parse_writer(impl, "image")

    def napari_write_labels(self, impl: HookImplementation):
        self._parse_writer(impl, "labels")

    def napari_write_points(self, impl: HookImplementation):
        self._parse_writer(impl, "points")

    def napari_write_shapes(self, impl: HookImplementation):
        self._parse_writer(impl, "shapes")

    def napari_write_vectors(self, impl: HookImplementation):
        self._parse_writer(impl, "vectors")

    def _parse_writer(self, impl: HookImplementation, layer: str):
        id = self.add_command(impl)
        self.contributions["writers"].append(
            {
                "command": id,
                "layer_types": [layer],
                "display_name": layer,
                "filename_extensions": [],
            }
        )

    def add_command(self, impl: HookImplementation, py_name: str = "") -> str:
        name = impl.specname.replace("napari_", "")
        id = f"{self.package}.{name}"
        title = " ".join(name.split("_")).title()
        if not py_name:
            py_name = _python_name(impl.function)
        c = CommandContribution(id=id, python_name=py_name, title=title)
        self.contributions["commands"].append(c)
        return id


def _safe_key(key: str) -> str:
    return (
        key.lower()
        .replace(" ", "_")
        .replace("-", "_")
        .replace("(", "")
        .replace(")", "")
        .replace("[", "")
        .replace("]", "")
    )


def _python_name(obj: Any, shim=False, hook: Callable = None, idx: int = None) -> str:
    """Get resolvable python name for `obj`

    Parameters
    ----------
    obj : [type]
        a python obj

    Returns
    -------
    str
       a string that can be imported with npe2.manifest.utils.import_python_name

    Raises
    ------
    AttributeError
        If a resolvable string cannot be found
    """
    obj_name, mod_name = None, None
    if hasattr(hook, "__module__"):
        hook_mod = sys.modules.get(hook.__module__)
        if hook_mod:
            for local_name, _obj in vars(hook_mod).items():
                if _obj is obj:
                    obj_name = local_name
                    mod_name = hook_mod.__name__
                    break

    if not mod_name:
        obj_name = getattr(obj, "__qualname__", "")
        mod = inspect.getmodule(obj) or inspect.getmodule(hook)
        if mod:
            mod_name = mod.__name__
            if not obj_name:
                for local_name, _obj in vars(mod).items():
                    if _obj is obj:
                        obj_name = local_name
                        break

    if not (mod_name and obj_name):
        if shim and hook and idx is not None:
            return f"__npe1shim__.{_python_name(hook)}_{idx}"
        else:
            raise AttributeError(f"could not get resolvable python name for {obj}")

    pyname = f"{mod_name}:{obj_name}"
    if import_python_name(pyname) is not obj:
        raise AttributeError(f"could not get resolvable python name for {obj}")
    return pyname


def _luma(r, g, b):
    # https://en.wikipedia.org/wiki/Luma_(video)
    return 0.2126 * r + 0.7152 * g + 0.0722 * b  # per ITU-R BT.709


_camel_to_spaces_pattern = re.compile(r"((?<=[a-z])[A-Z]|(?<!\A)[A-R,T-Z](?=[a-z]))")


def _camel_to_spaces(val):
    return _camel_to_spaces_pattern.sub(r" \1", val)


def get_top_module_path(package_name, top_module: Optional[str] = None) -> Path:
    dist = metadata.distribution(package_name)
    if not top_module:
        top_mods = (dist.read_text("top_level.txt") or "").strip().splitlines()
        if not top_mods:
            raise ValueError(  # pragma: no cover
                "Could not detect a top level module in distribution metadata "
                f"for {package_name}"
            )
        top_module = top_mods[0]

    path = Path(dist.locate_file(top_module))
    assert path.is_dir()
    return path


def convert_repository(
    path: Union[Path, str], mf_name: str = "napari.yaml", dry_run=False
) -> Tuple[PluginManifest, Path]:
    """Convert repository at `path` to new npe2 style."""
    path = Path(path)

    # get the info we need and create a manifest
    info = get_package_dir_info(path)
    manifest = manifest_from_npe1(info.package_name)
    top_module = get_top_module_path(info.package_name, info.top_module)
    if not top_module.is_dir():
        raise ValueError(  # pragma: no cover
            f"Detection of top-level module failed. {top_module} is not a directory."
        )
    mf_path = top_module / mf_name

    if dry_run:
        return manifest, mf_path

    # update the entry_points in setup.cfg/setup.py
    if info.setup_cfg:
        _write_new_setup_cfg_ep(info, mf_name)
    # or tell them to do it themselves in setup.py
    else:
        # tell them to do it manually
        warnings.warn(
            "\nCannot auto-update setup.py, please edit setup.py as follows:\n"
            "  1. remove the `napari.plugin` entry_point\n"
            "  2. add the following entry_point:"
            f"""
       entry_points={{
           "{NPE2_EP}": [
               "{info.package_name} = {info.top_module}:{mf_name}",
           ],
       }},
       package_data={{"{info.top_module}": ["{mf_name}"]}},
"""
        )

    # write the yaml to top_module/napari.yaml
    mf_path.write_text(manifest.yaml())
    return manifest, mf_path


def _write_new_setup_cfg_ep(info: PluginPackage, mf_name: str):
    assert info.setup_cfg
    p = ConfigParser(comment_prefixes="/", allow_no_value=True)  # preserve comments
    p.read(info.setup_cfg)
    mf_path = f"{info.top_module}:{mf_name}"
    new_ep = f"\n{info.package_name} = {mf_path}"
    if "options.entry_points" not in p.sections():
        p.add_section("options.entry_points")  # pragma: no cover
    p.set("options.entry_points", NPE2_EP, new_ep)
    if "options.package_data" not in p.sections():
        p.add_section("options.package_data")
    p.set("options.package_data", info.top_module, mf_name)
    if "options" not in p.sections():
        p.add_section("options")
    p.set("options", "include_package_data", "True")
    p.remove_option("options.entry_points", NPE1_EP)
    with open(info.setup_cfg, "w") as fh:
        p.write(fh)


def get_package_dir_info(path: Union[Path, str]) -> PluginPackage:
    """Attempts to *statically* get plugin info from a package directory."""
    path = Path(path).absolute()
    if not path.is_dir():  # pragma: no cover
        raise ValueError(f"Provided path is not a directory: {path}")

    _name = None
    _entry_points: List[List[str]] = []
    _setup_cfg = None
    p = None

    # check for setup.cfg
    setup_cfg = path / "setup.cfg"
    if setup_cfg.exists():
        _setup_cfg = setup_cfg
        p = ConfigParser()
        p.read(setup_cfg)
        _name = p.get("metadata", "name", fallback=None)
        eps = p.get("options.entry_points", NPE1_EP, fallback="").strip()
        _entry_points = [[i.strip() for i in ep.split("=")] for ep in eps.splitlines()]

    if not _name or not _entry_points:
        # check for setup.py
        setup_py = path / "setup.py"
        if setup_py.exists():
            node = ast.parse(setup_py.read_text())
            visitor = _SetupVisitor()
            visitor.visit(node)
            _name = _name or visitor._name
            if visitor._entry_points and not _entry_points:
                _entry_points = visitor._entry_points
                _setup_cfg = None  # the ep metadata wasn't in setupcfg

    if _name and _entry_points:
        ep_name, ep_value = next(iter(_entry_points), ["", ""])
        top_mod = ep_value.split(".", 1)[0]
        return PluginPackage(_name, ep_name, ep_value, top_mod, _setup_cfg)

    msg = f'Could not detect first gen napari plugin package at "{path}".'
    if p is not None and p.get("options.entry_points", NPE2_EP, fallback=False):
        msg += f" Found a {NPE2_EP} entry_point. Is this package already converted?"
    raise ValueError(msg)


class _SetupVisitor(ast.NodeVisitor):
    """Visitor to statically determine metadata from setup.py"""

    def __init__(self) -> None:
        super().__init__()
        self._name: str = ""
        self._entry_points: List[List[str]] = []  # [[name, value], ...]

    def visit_Call(self, node: ast.Call) -> Any:
        if getattr(node.func, "id", "") != "setup":
            return  # pragma: no cover
        for kw in node.keywords:
            if kw.arg == "name":
                self._name = (
                    getattr(kw.value, "value", "")
                    or getattr(kw.value, "id", "")
                    or getattr(kw.value, "s", "")  # py3.7
                )

            if kw.arg == "entry_points":
                eps: dict = ast.literal_eval(kw.value)
                for k, v in eps.items():
                    if k == NPE1_EP:
                        if type(v) is str:
                            v = [v]
                        for item in v:
                            self._entry_points.append(
                                [i.strip() for i in item.split("=")]
                            )


def _guess_fname_patterns(func):
    """Try to guess filename extension patterns from source code.  Fallback to "*"."""

    patterns = ["*"]
    # try to look at source code to guess file extensions
    a, *b = inspect.getsource(func).split("endswith(")
    if b:
        middle = b[0].split(")")[0]
        if middle.startswith("("):
            middle += ")"
        try:
            files = ast.literal_eval(middle)
            if isinstance(files, str):
                files = [files]
            if files:
                patterns = [f"*{f}" for f in files]
        except Exception:
            patterns = ["*"]
    return patterns<|MERGE_RESOLUTION|>--- conflicted
+++ resolved
@@ -229,11 +229,6 @@
 
     def napari_provide_sample_data(self, impl: HookImplementation):
         module = sys.modules[impl.function.__module__.split(".", 1)[0]]
-<<<<<<< HEAD
-        assert module.__file__
-        package_dir = module.__file__.rsplit("/", 1)[0]
-=======
->>>>>>> 99e33cd8
 
         samples: Dict[str, Union[dict, str, Callable]] = impl.function()
         for key, sample in samples.items():
