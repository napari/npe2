--- conflicted
+++ resolved
@@ -147,7 +147,6 @@
 
     _module = plugin_manager.plugins[plugin_name]
     standard_meta = plugin_manager.get_standard_metadata(plugin_name)
-<<<<<<< HEAD
     package = standard_meta.get("package")
     if not package:
         if module is not None:
@@ -158,9 +157,6 @@
                 f"Could not find package for plugin {plugin_name!r}"
             )
 
-=======
-    package = standard_meta.get("package", "unknown")
->>>>>>> b02af16c
     parser = HookImplParser(package, plugin_name)
     parser.parse_callers(plugin_manager._plugin2hookcallers[_module])
 
