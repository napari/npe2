import ast
import inspect
import re
import sys
import warnings
from configparser import ConfigParser
from dataclasses import dataclass
from functools import lru_cache
from importlib import import_module
from pathlib import Path
from types import ModuleType
from typing import (
    Any,
    Callable,
    DefaultDict,
    Dict,
    Iterator,
    List,
    Optional,
    Tuple,
    Union,
    cast,
)

<<<<<<< HEAD
=======
import magicgui

>>>>>>> 667ee5e1
from npe2.manifest import PluginManifest
from npe2.manifest.commands import CommandContribution
from npe2.manifest.themes import ThemeColors
from npe2.manifest.utils import SHIM_NAME_PREFIX, import_python_name, merge_manifests
from npe2.manifest.widgets import WidgetContribution
from npe2.types import WidgetCreator

try:
    from importlib import metadata
except ImportError:
    import importlib_metadata as metadata  # type: ignore

NPE1_EP = "napari.plugin"
NPE2_EP = "napari.manifest"
NPE1_IMPL_TAG = "napari_impl"  # same as HookImplementation.format_tag("napari")


class HookImplementation:
    def __init__(
        self,
        function: Callable,
        plugin: Optional[ModuleType] = None,
        plugin_name: Optional[str] = None,
        **kwargs,
    ):
        self.function = function
        self.plugin = plugin
        self.plugin_name = plugin_name
        self._specname = kwargs.get("specname")

    def __repr__(self) -> str:  # pragma: no cover
        return (
            f"<HookImplementation plugin={self.plugin_name!r} spec={self.specname!r}>"
        )

    @property
    def specname(self) -> str:
        return self._specname or self.function.__name__


def iter_hookimpls(
    module: ModuleType, plugin_name: Optional[str] = None
) -> Iterator[HookImplementation]:
    # yield all routines in module that have "{self.project_name}_impl" attr
    for name in dir(module):
        method = getattr(module, name)
        if hasattr(method, NPE1_IMPL_TAG) and inspect.isroutine(method):
            hookimpl_opts = getattr(method, NPE1_IMPL_TAG)
            if isinstance(hookimpl_opts, dict):
                yield HookImplementation(method, module, plugin_name, **hookimpl_opts)


@dataclass
class PluginPackage:
    package_name: str
    ep_name: str
    ep_value: str
    top_module: str
    setup_cfg: Optional[Path] = None


@lru_cache()
def plugin_packages() -> List[PluginPackage]:
    """List of all packages with napari entry points.

    This is useful to help resolve naming issues (due to the terrible confusion
    around *what* a npe1 plugin name actually was).
    """

    packages = []
    for dist in metadata.distributions():
        for ep in dist.entry_points:
            if ep.group != NPE1_EP:
                continue  # pragma: no cover
            top = dist.read_text("top_level.txt")
            top = top.splitlines()[0] if top else ep.value.split(".")[0]
            packages.append(
                PluginPackage(dist.metadata["Name"], ep.name, ep.value, top)
            )
    return packages


def manifest_from_npe1(
    plugin: Union[str, metadata.Distribution, None] = None,
    module: Any = None,
    shim=False,
) -> PluginManifest:
    """Return manifest object given npe1 plugin or package name.

    One of `plugin` or `module` must be provide.

    Parameters
    ----------
    plugin : Union[str, metadata.Distribution, None]
        Name of package/plugin to convert.  Or a `metadata.Distribution` object.
        If a string, this function should be prepared to accept both the name of the
        package, and the name of an npe1 `napari.plugin` entry_point. by default None
    module : Optional[Module]
        namespace object, to directly import (mostly for testing.), by default None
    shim : bool
        If True, the resulting manifest will be used internally by NPE1Adaptor, but
        is NOT necessarily suitable for export as npe2 manifest. This will handle
        cases of locally defined functions and partials that don't have global
        python_names that are not supported natively by npe2. by default False
    """
    if module is not None:
        modules: List[str] = [module]
        package_name = "dynamic"
        plugin_name = getattr(module, "__name__", "dynamic_plugin")
    elif isinstance(plugin, str):

        modules = []
        plugin_name = plugin
        for pp in plugin_packages():
            if plugin in (pp.ep_name, pp.package_name):
                modules.append(pp.ep_value)
                package_name = pp.package_name
        if not modules:
            _avail = [f"  {p.package_name} ({p.ep_name})" for p in plugin_packages()]
            avail = "\n".join(_avail)
            raise metadata.PackageNotFoundError(
                f"No package or entry point found with name {plugin!r}: "
                f"\nFound packages (entry_point):\n{avail}"
            )
    elif hasattr(plugin, "entry_points") and hasattr(plugin, "metadata"):
        plugin = cast(metadata.Distribution, plugin)
        # don't use isinstance(Distribution), setuptools monkeypatches sys.meta_path:
        # https://github.com/pypa/setuptools/issues/3169
        NPE1_ENTRY_POINT = "napari.plugin"
        plugin_name = package_name = plugin.metadata["Name"]
        modules = [
            ep.value for ep in plugin.entry_points if ep.group == NPE1_ENTRY_POINT
        ]
        assert modules, f"No npe1 entry points found in distribution {plugin_name!r}"
    else:
        raise ValueError("one of plugin or module must be provided")  # pragma: no cover

    manifests: List[PluginManifest] = []
    for mod_name in modules:
        parser = HookImplParser(package_name, plugin_name or "", shim=shim)
        _mod = import_module(mod_name) if isinstance(mod_name, str) else mod_name
        parser.parse_module(_mod)
        manifests.append(parser.manifest())

    assert manifests, "No npe1 entry points found in distribution {name}"
    return merge_manifests(manifests)


class HookImplParser:
    def __init__(self, package: str, plugin_name: str, shim: bool = False) -> None:
        """A visitor class to convert npe1 hookimpls to a npe2 manifest

        Parameters
        ----------
        package : str
            [description]
        plugin_name : str
            [description]
        shim : bool, optional
            If True, the resulting manifest will be used internally by NPE1Adaptor, but
            is NOT necessarily suitable for export as npe2 manifest. This will handle
            cases of locally defined functions and partials that don't have global
            python_names that are not supported natively by npe2. by default False

        Examples
        --------
        >>> parser = HookImplParser(package, plugin_name, shim=shim)
        >>> parser.parse_callers(plugin_manager._plugin2hookcallers[_module])
        >>> mf = PluginManifest(name=package, contributions=dict(parser.contributions))
        """
        self.package = package
        self.plugin_name = plugin_name
        self.contributions: DefaultDict[str, list] = DefaultDict(list)
        self.shim = shim

    def manifest(self) -> PluginManifest:
        return PluginManifest(name=self.package, contributions=dict(self.contributions))

    def parse_module(self, module: ModuleType):
        for impl in iter_hookimpls(module, plugin_name=self.plugin_name):
            if impl.plugin_name == self.plugin_name:
                # call the corresponding hookimpl parser
                try:
                    getattr(self, impl.specname)(impl)
                except Exception as e:  # pragma: no cover
                    warnings.warn(
                        f"Failed to convert {impl.specname} in {self.package!r}: {e}"
                    )

    def napari_experimental_provide_theme(self, impl: HookImplementation):
        ThemeDict = Dict[str, Union[str, Tuple, List]]
        d: Dict[str, ThemeDict] = impl.function()
        for name, theme_dict in d.items():
            colors = ThemeColors(**theme_dict)
            clr = colors.background or colors.foreground
            luma = _luma(*clr.as_rgb_tuple()[:3]) if clr else 0
            self.contributions["themes"].append(
                {
                    "label": name,
                    "id": name.lower().replace(" ", "_"),
                    "type": "dark" if luma < 128 else "light",
                    "colors": colors,
                }
            )

    def napari_get_reader(self, impl: HookImplementation):

        patterns = _guess_fname_patterns(impl.function)

        self.contributions["readers"].append(
            {
                "command": self.add_command(impl),
                "accepts_directories": True,
                "filename_patterns": patterns,
            }
        )

    def napari_provide_sample_data(self, impl: HookImplementation):
        module = sys.modules[impl.function.__module__.split(".", 1)[0]]

        samples: Dict[str, Union[dict, str, Callable]] = impl.function()
        for idx, (key, sample) in enumerate(samples.items()):
            _sample: Union[str, Callable]
            if isinstance(sample, dict):
                display_name = sample.get("display_name")
                _sample = sample.get("data")  # type: ignore
            else:
                _sample = sample
                display_name = key

            _key = _safe_key(key)
            s = {"key": _key, "display_name": display_name}
            if callable(_sample):
                # let these raise exceptions here immediately if they don't validate
                id = f"{self.package}.data.{_key}"
                py_name = _python_name(
                    _sample, impl.function, shim_idx=idx if self.shim else None
                )
                cmd_contrib = CommandContribution(
                    id=id,
                    python_name=py_name,
                    title=f"{key} sample",
                )
                self.contributions["commands"].append(cmd_contrib)
                s["command"] = id
            else:
                assert module.__file__
                package_dir = module.__file__.rsplit("/", 1)[0]
                s["uri"] = str(_sample).replace(package_dir, r"${package}")

            self.contributions["sample_data"].append(s)

    def napari_experimental_provide_function(self, impl: HookImplementation):
        items: Union[Callable, List[Callable]] = impl.function()
        items = [items] if not isinstance(items, list) else items

        for idx, item in enumerate(items):
            try:

                cmd = f"{self.package}.{item.__name__}"
                py_name = _python_name(
                    item, impl.function, shim_idx=idx if self.shim else None
                )
                docsum = item.__doc__.splitlines()[0] if item.__doc__ else None
                cmd_contrib = CommandContribution(
                    id=cmd, python_name=py_name, title=docsum or item.__name__
                )
                self.contributions["commands"].append(cmd_contrib)

                wdg_contrib = WidgetContribution(
                    command=cmd,
                    display_name=item.__name__.replace("_", " "),
                    autogenerate=True,
                )
                self.contributions["widgets"].append(wdg_contrib)

            except Exception as e:  # pragma: no cover
                msg = (
                    f"Error converting function [{idx}] "
                    f"from {impl.function.__module__!r}:\n{e}"
                )
                warnings.warn(msg)

    def napari_experimental_provide_dock_widget(self, impl: HookImplementation):
        WidgetCallable = Union[Callable, Tuple[Callable, dict]]
        items: Union[WidgetCallable, List[WidgetCallable]] = impl.function()
        if not isinstance(items, list):
            items = [items]  # pragma: no cover

        # "wdg_creator" will be the function given by the plugin that returns a widget
        # while `impl` is the hook implementation that returned all the `wdg_creators`
        for idx, item in enumerate(items):
            if isinstance(item, tuple):
                wdg_creator = item[0]
                kwargs = item[1] if len(item) > 1 else {}
            else:
                wdg_creator, kwargs = (item, {})
            if not callable(wdg_creator) and isinstance(
                kwargs, dict
            ):  # pragma: no cover
                warnings.warn(f"Invalid widget spec: {wdg_creator}, {kwargs}")
                continue

            try:
                func_name = getattr(wdg_creator, "__name__", "")
                wdg_name = str(kwargs.get("name", "")) or _camel_to_spaces(func_name)
                self._create_widget_contrib(
                    wdg_creator, display_name=wdg_name, idx=idx, hook=impl.function
                )
            except Exception as e:  # pragma: no cover
                msg = (
                    f"Error converting dock widget [{idx}] "
                    f"from {impl.function.__module__!r}:\n{e}"
                )
                warnings.warn(msg)

    def _create_widget_contrib(
        self,
        wdg_creator: WidgetCreator,
        display_name: str,
        idx: int,
        hook: Callable,
    ):
        # we provide both the wdg_creator object itself, as well as the hook impl that
        # returned it... In the case that we can't get an absolute python name to the
        # wdg_creator itself (e.g. it's defined in a local scope), then the py_name
        # will use the hookimpl itself, and the index of the object returned.
        py_name = _python_name(wdg_creator, hook, shim_idx=idx if self.shim else None)

        if not py_name:  # pragma: no cover
            raise ValueError(
                "No suitable python name to point to. "
                "Is this a locally defined function or partial?"
            )

        func_name = getattr(wdg_creator, "__name__", "")
        cmd = f"{self.package}.{func_name or display_name.lower().replace(' ', '_')}"

        # let these raise exceptions here immediately if they don't validate
        cmd_contrib = CommandContribution(
            id=cmd, python_name=py_name, title=f"Create {display_name}"
        )
        wdg_contrib = WidgetContribution(command=cmd, display_name=display_name)
        self.contributions["commands"].append(cmd_contrib)
        self.contributions["widgets"].append(wdg_contrib)

    def napari_get_writer(self, impl: HookImplementation):
        warnings.warn(
            f"Found a multi-layer writer in {self.package!r} - {impl.specname!r}, "
            "but it's not convertable. Please add the writer manually."
        )
        return NotImplemented  # pragma: no cover

    def napari_write_image(self, impl: HookImplementation):
        self._parse_writer(impl, "image")

    def napari_write_labels(self, impl: HookImplementation):
        self._parse_writer(impl, "labels")

    def napari_write_points(self, impl: HookImplementation):
        self._parse_writer(impl, "points")

    def napari_write_shapes(self, impl: HookImplementation):
        self._parse_writer(impl, "shapes")

    def napari_write_vectors(self, impl: HookImplementation):
        self._parse_writer(impl, "vectors")

    def _parse_writer(self, impl: HookImplementation, layer: str):
        id = self.add_command(impl)
        self.contributions["writers"].append(
            {
                "command": id,
                "layer_types": [layer],
                "display_name": layer,
                "filename_extensions": [],
            }
        )

    def add_command(self, impl: HookImplementation, py_name: str = "") -> str:
        name = impl.specname.replace("napari_", "")
        id = f"{self.package}.{name}"
        title = " ".join(name.split("_")).title()
        if not py_name:
            py_name = _python_name(impl.function)
        c = CommandContribution(id=id, python_name=py_name, title=title)
        self.contributions["commands"].append(c)
        return id


def _safe_key(key: str) -> str:
    return (
        key.lower()
        .replace(" ", "_")
        .replace("-", "_")
        .replace("(", "")
        .replace(")", "")
        .replace("[", "")
        .replace("]", "")
    )


def _python_name(
    obj: Any, hook: Callable = None, shim_idx: Optional[int] = None
) -> str:
    """Get resolvable python name for `obj` returned from an npe1 `hook` implentation.

    Parameters
    ----------
    obj : Any
        a python obj
    hook : Callable, optional
        the npe1 hook implementation that returned `obj`, by default None.
        This is used both to search the module namespace for `obj`, and also
        in the shim python name if `obj` cannot be found.
    shim_idx : int, optional
        If `obj` cannot be found and `shim_idx` is not None, then a shim name.
        of the form "__npe1shim__.{_python_name(hook)}_{shim_idx}" will be returned.
        by default None.

    Returns
    -------
    str
       a string that can be imported with npe2.manifest.utils.import_python_name

    Raises
    ------
    AttributeError
        If a resolvable string cannot be found
    """
    obj_name: Optional[str] = None
    mod_name: Optional[str] = None
    # first, check the global namespace of the module where the hook was declared
    # if we find `obj` itself, we can just use it.
    if hasattr(hook, "__module__"):
        hook_mod = sys.modules.get(hook.__module__)
        if hook_mod:
            for local_name, _obj in vars(hook_mod).items():
                if _obj is obj:
                    obj_name = local_name
                    mod_name = hook_mod.__name__
                    break

<<<<<<< HEAD
=======
    # trick if it's a magic_factory
    if isinstance(obj, magicgui._magicgui.MagicFactory):
        f = obj.keywords.get("function")
        if f:
            v = getattr(f, "__globals__", {}).get(getattr(f, "__name__", ""))
            if v is obj:
                mod_name = f.__module__
                obj_name = f.__qualname__

>>>>>>> 667ee5e1
    # if that didn't work get the qualname of the object
    # and, if it's not a locally defined qualname, get the name of the module
    # in which it is defined
    if not (mod_name and obj_name):
        obj_name = getattr(obj, "__qualname__", "")
        if obj_name and "<locals>" not in obj_name:
            mod = inspect.getmodule(obj) or inspect.getmodule(hook)
            if mod:
                mod_name = mod.__name__

    if not (mod_name and obj_name) and (hook and shim_idx is not None):
        # we weren't able to resolve an absolute name... if we are shimming, then we
        # can create a special py_name of the form `__npe1shim__.hookfunction_idx`
        return f"{SHIM_NAME_PREFIX}{_python_name(hook)}_{shim_idx}"

    if obj_name and "<locals>" in obj_name:
        raise ValueError("functions defined in local scopes are not yet supported.")
    if not mod_name:
        raise AttributeError(f"could not get resolvable python name for {obj}")
    pyname = f"{mod_name}:{obj_name}"
    if import_python_name(pyname) is not obj:  # pragma: no cover
        raise AttributeError(f"could not get resolvable python name for {obj}")
    return pyname


def _luma(r, g, b):
    # https://en.wikipedia.org/wiki/Luma_(video)
    return 0.2126 * r + 0.7152 * g + 0.0722 * b  # per ITU-R BT.709


_camel_to_spaces_pattern = re.compile(r"((?<=[a-z])[A-Z]|(?<!\A)[A-R,T-Z](?=[a-z]))")


def _camel_to_spaces(val):
    return _camel_to_spaces_pattern.sub(r" \1", val)


def get_top_module_path(package_name, top_module: Optional[str] = None) -> Path:
    dist = metadata.distribution(package_name)
    if not top_module:
        top_mods = (dist.read_text("top_level.txt") or "").strip().splitlines()
        if not top_mods:
            raise ValueError(  # pragma: no cover
                "Could not detect a top level module in distribution metadata "
                f"for {package_name}"
            )
        top_module = top_mods[0]

    path = Path(dist.locate_file(top_module))
    assert path.is_dir()
    return path


def convert_repository(
    path: Union[Path, str], mf_name: str = "napari.yaml", dry_run=False
) -> Tuple[PluginManifest, Path]:
    """Convert repository at `path` to new npe2 style."""
    path = Path(path)

    # get the info we need and create a manifest
    info = get_package_dir_info(path)
    manifest = manifest_from_npe1(info.package_name)
    top_module = get_top_module_path(info.package_name, info.top_module)
    if not top_module.is_dir():
        raise ValueError(  # pragma: no cover
            f"Detection of top-level module failed. {top_module} is not a directory."
        )
    mf_path = top_module / mf_name

    if dry_run:
        return manifest, mf_path

    # update the entry_points in setup.cfg/setup.py
    if info.setup_cfg:
        _write_new_setup_cfg_ep(info, mf_name)
    # or tell them to do it themselves in setup.py
    else:
        # tell them to do it manually
        warnings.warn(
            "\nCannot auto-update setup.py, please edit setup.py as follows:\n"
            "  1. remove the `napari.plugin` entry_point\n"
            "  2. add the following entry_point:"
            f"""
       entry_points={{
           "{NPE2_EP}": [
               "{info.package_name} = {info.top_module}:{mf_name}",
           ],
       }},
       package_data={{"{info.top_module}": ["{mf_name}"]}},
"""
        )

    # write the yaml to top_module/napari.yaml
    mf_path.write_text(manifest.yaml())
    return manifest, mf_path


def _write_new_setup_cfg_ep(info: PluginPackage, mf_name: str):
    assert info.setup_cfg
    p = ConfigParser(comment_prefixes="/", allow_no_value=True)  # preserve comments
    p.read(info.setup_cfg)
    mf_path = f"{info.top_module}:{mf_name}"
    new_ep = f"\n{info.package_name} = {mf_path}"
    if "options.entry_points" not in p.sections():
        p.add_section("options.entry_points")  # pragma: no cover
    p.set("options.entry_points", NPE2_EP, new_ep)
    if "options.package_data" not in p.sections():
        p.add_section("options.package_data")
    p.set("options.package_data", info.top_module, mf_name)
    if "options" not in p.sections():
        p.add_section("options")
    p.set("options", "include_package_data", "True")
    p.remove_option("options.entry_points", NPE1_EP)
    with open(info.setup_cfg, "w") as fh:
        p.write(fh)


def get_package_dir_info(path: Union[Path, str]) -> PluginPackage:
    """Attempts to *statically* get plugin info from a package directory."""
    path = Path(path).absolute()
    if not path.is_dir():  # pragma: no cover
        raise ValueError(f"Provided path is not a directory: {path}")

    _name = None
    _entry_points: List[List[str]] = []
    _setup_cfg = None
    p = None

    # check for setup.cfg
    setup_cfg = path / "setup.cfg"
    if setup_cfg.exists():
        _setup_cfg = setup_cfg
        p = ConfigParser()
        p.read(setup_cfg)
        _name = p.get("metadata", "name", fallback=None)
        eps = p.get("options.entry_points", NPE1_EP, fallback="").strip()
        _entry_points = [[i.strip() for i in ep.split("=")] for ep in eps.splitlines()]

    if not _name or not _entry_points:
        # check for setup.py
        setup_py = path / "setup.py"
        if setup_py.exists():
            node = ast.parse(setup_py.read_text())
            visitor = _SetupVisitor()
            visitor.visit(node)
            _name = _name or visitor._name
            if visitor._entry_points and not _entry_points:
                _entry_points = visitor._entry_points
                _setup_cfg = None  # the ep metadata wasn't in setupcfg

    if _name and _entry_points:
        ep_name, ep_value = next(iter(_entry_points), ["", ""])
        top_mod = ep_value.split(".", 1)[0]
        return PluginPackage(_name, ep_name, ep_value, top_mod, _setup_cfg)

    msg = f'Could not detect first gen napari plugin package at "{path}".'
    if p is not None and p.get("options.entry_points", NPE2_EP, fallback=False):
        msg += f" Found a {NPE2_EP} entry_point. Is this package already converted?"
    raise ValueError(msg)


class _SetupVisitor(ast.NodeVisitor):
    """Visitor to statically determine metadata from setup.py"""

    def __init__(self) -> None:
        super().__init__()
        self._name: str = ""
        self._entry_points: List[List[str]] = []  # [[name, value], ...]

    def visit_Call(self, node: ast.Call) -> Any:
        if getattr(node.func, "id", "") != "setup":
            return  # pragma: no cover
        for kw in node.keywords:
            if kw.arg == "name":
                self._name = (
                    getattr(kw.value, "value", "")
                    or getattr(kw.value, "id", "")
                    or getattr(kw.value, "s", "")  # py3.7
                )

            if kw.arg == "entry_points":
                eps: dict = ast.literal_eval(kw.value)
                for k, v in eps.items():
                    if k == NPE1_EP:
                        if type(v) is str:
                            v = [v]
                        for item in v:
                            self._entry_points.append(
                                [i.strip() for i in item.split("=")]
                            )


def _guess_fname_patterns(func):
    """Try to guess filename extension patterns from source code.  Fallback to "*"."""

    patterns = ["*"]
    # try to look at source code to guess file extensions
    _, *b = inspect.getsource(func).split("endswith(")
    if b:
        try:
            middle = b[0].split(")")[0]
            if middle.startswith("("):
                middle += ")"
            files = ast.literal_eval(middle)
            if isinstance(files, str):
                files = [files]
            if files:
                patterns = [f"*{f}" for f in files]
        except Exception:  # pragma: no cover
            # couldn't do it... just accept all filename patterns
            pass
    return patterns<|MERGE_RESOLUTION|>--- conflicted
+++ resolved
@@ -22,11 +22,8 @@
     cast,
 )
 
-<<<<<<< HEAD
-=======
 import magicgui
 
->>>>>>> 667ee5e1
 from npe2.manifest import PluginManifest
 from npe2.manifest.commands import CommandContribution
 from npe2.manifest.themes import ThemeColors
@@ -470,8 +467,6 @@
                     mod_name = hook_mod.__name__
                     break
 
-<<<<<<< HEAD
-=======
     # trick if it's a magic_factory
     if isinstance(obj, magicgui._magicgui.MagicFactory):
         f = obj.keywords.get("function")
@@ -481,7 +476,6 @@
                 mod_name = f.__module__
                 obj_name = f.__qualname__
 
->>>>>>> 667ee5e1
     # if that didn't work get the qualname of the object
     # and, if it's not a locally defined qualname, get the name of the module
     # in which it is defined
