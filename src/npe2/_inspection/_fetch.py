--- conflicted
+++ resolved
@@ -37,11 +37,8 @@
 __all__ = [
     "fetch_manifest",
     "get_hub_plugin",
-<<<<<<< HEAD
     "get_pypi_plugins",
     "get_pypi_url",
-=======
->>>>>>> 0029e210
 ]
 
 
