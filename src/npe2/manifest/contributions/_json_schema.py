from __future__ import annotations

import builtins
from typing import TYPE_CHECKING, Any, Literal

from npe2._pydantic_compat import (
    BaseModel,
    Field,
    PrivateAttr,
    conset,
    model_validator,
    validator,
)

if TYPE_CHECKING:
    from jsonschema.exceptions import ValidationError
    from jsonschema.protocols import Validator
else:
    try:
        from jsonschema.exceptions import ValidationError
    except ImportError:
        ValidationError = Exception

__all__ = [
    "Draft04JsonSchema",
    "Draft06JsonSchema",
    "Draft07JsonSchema",
    "ValidationError",
]

JsonType = Literal["array", "boolean", "integer", "null", "number", "object", "string"]
JsonTypeSet = conset(JsonType, min_length=1)
StringSetMin1 = conset(str, min_length=1)
StringSet = conset(str)

PY_NAME_TO_JSON_NAME = {
    "list": "array",
    "bool": "boolean",
    "int": "integer",
    "float": "number",
    "dict": "object",
    "str": "string",
    "NoneType": "null",
    "None": "null",
}


def _to_json_type(type_: str | type) -> JsonType:
    if isinstance(type_, type):
        type_ = type_.__name__
    type_ = str(type_).lower()
    return PY_NAME_TO_JSON_NAME.get(type_, type_)  # type: ignore # (validated later)


def _coerce_type_name(v):
    """Coerce python type names to json schema type names."""
    if isinstance(v, list):
        return [_to_json_type(t) for t in v]
    return _to_json_type(v)


def _to_camel(string: str) -> str:
    words = string.split("_")
    return words[0] + "".join(w.capitalize() for w in words[1:])


_CONSTRAINT_FIELDS = {
    "exclusive_minimum",
    "minimum",
    "exclusive_maximum",
    "maximum",
    "multiple_of",
    "min_items",
    "max_items",
    "min_length",
    "max_length",
    "pattern",
}

_python_equivalent: dict[str | None, type] = {
    "array": list,
    "boolean": bool,
    "integer": int,
    "null": type(None),
    "number": float,
    "object": dict,
    "string": str,
    None: object,
}


class _JsonSchemaBase(BaseModel):
    class Config:
        alias_generator = _to_camel
        validate_by_name = True

    # underscore here to avoid name collision with pydantic's `schema` method
    schema_: str | None = Field(None, alias="$schema")
    title: str | None = Field(None)
    description: str | None = Field(None)
    default: Any = Field(None)
    multiple_of: float | None = Field(None, ge=0)
    maximum: float | None = Field(None)
    minimum: float | None = Field(None)
    max_length: int | None = Field(None, ge=0)
    min_length: int | None = Field(0, ge=0)
    # could be Pattern. but it's easier to work with as str
    pattern: str | None = Field(None)
    max_items: int | None = Field(None, ge=0)
    min_items: int | None = Field(0, ge=0)
    unique_items: bool = Field(False)
<<<<<<< HEAD
    max_properties: Optional[int] = Field(None, ge=0)
    min_properties: Optional[int] = Field(0, ge=0)
    enum: Optional[conset(Any, min_length=1)] = Field(None)  # type: ignore
    type: Union[JsonType, JsonTypeSet] = Field(None)  # type: ignore
    format: Optional[str] = Field(None)
=======
    max_properties: int | None = Field(None, ge=0)
    min_properties: int | None = Field(0, ge=0)
    enum: conlist(Any, min_items=1, unique_items=True) | None = Field(None)  # type: ignore
    type: JsonType | JsonTypeArray = Field(None)  # type: ignore
    format: str | None = Field(None)
>>>>>>> f51c2b9e

    _json_validator: builtins.type[Validator] = PrivateAttr()

    # these will be redefined in subclasses with specific subschema types
    # just here for type-checking in the methods of this base class
    if TYPE_CHECKING:
        items: Any
        properties: Any
        all_of: Any
        any_of: Any
        one_of: Any

    _coerce_type_name = validator("type", pre=True, allow_reuse=True)(_coerce_type_name)

<<<<<<< HEAD
    @model_validator(mode="before")
    def _validate_root(cls, values: Dict[str, Any]) -> Any:
=======
    @root_validator(pre=True)
    def _validate_root(cls, values: dict[str, Any]) -> Any:
>>>>>>> f51c2b9e
        if "type" not in values:
            if "properties" in values:
                values["type"] = "object"
            elif "items" in values:
                values["type"] = "array"

        # TODO: is this still true?
        # Get around pydantic bug wherein `Optional[conlists]`` throw a
        # 'NoneType' object is not iterable error if `None` is provided in init.
        for consets in ("enum", "required"):
            if consets in values and not values[consets]:
                values.pop(consets)

        return values

    @property
    def has_constraint(self) -> bool:
        """Return True if this schema has any constraints."""
        return bool(_CONSTRAINT_FIELDS & self.__fields_set__)

    @property
    def has_default(self) -> bool:
        """Return True if the schema has a default value."""
        return "default" in self.__fields_set__

    @property
    def python_type(self) -> builtins.type | list[builtins.type]:
        """Return Python type equivalent(s) for this schema (JSON) type."""
        if isinstance(self.type, list):
            return [_python_equivalent[t] for t in self.type]
        else:
            return _python_equivalent[self.type]

    @property
    def is_array(self) -> bool:
        """Return True if this schema is an array schema."""
        return self.items is not None or self.type == "array"

    @property
    def is_object(self) -> bool:
        """Return True if this schema is an object schema."""
        return self.properties is not None or (
            self.type == "object"
            and not self.all_of
            and not self.one_of
            and not self.any_of
            and not getattr(self, "ref", False)
        )  # draft 6+

    @property
    def json_validator(self) -> builtins.type[Validator]:
        """Return jsonschema validator class for this schema.

        See also `validate_instance`.
        """
        if not hasattr(self, "_json_validator"):
            from jsonschema.validators import validator_for

            schema = self.dict(by_alias=True, exclude_unset=True)
            schema["$schema"] = self.schema_
            cls = validator_for(schema)
            cls.check_schema(schema)
            self._json_validator = cls(schema)
        return self._json_validator

    def validate_instance(self, instance: Any) -> dict:
        """Validate an object (instance) against this schema."""
        from jsonschema.exceptions import best_match

        error: ValidationError = best_match(self.json_validator.iter_errors(instance))
        if error is not None:
            raise error
        return instance


class Draft04JsonSchema(_JsonSchemaBase):
    """Model for Draft 4 JSON Schema."""

    schema_: str = Field("http://json-schema.org/draft-04/schema#", alias="$schema")
<<<<<<< HEAD
    id: Optional[str] = Field(None)
    exclusive_maximum: Optional[bool] = Field(None)
    exclusive_minimum: Optional[bool] = Field(None)
    required: Optional[StringSetMin1] = Field(None)  # type: ignore
    dependencies: Optional[  # type: ignore
        Dict[str, Union[Draft04JsonSchema, StringSetMin1]]
    ] = Field(None)
=======
    id: str | None = Field(None)
    exclusive_maximum: bool | None = Field(None)
    exclusive_minimum: bool | None = Field(None)
    required: StringArrayMin1 | None = Field(None)  # type: ignore
    dependencies: dict[str, Draft04JsonSchema | StringArrayMin1] | None = Field(None)  # type: ignore
>>>>>>> f51c2b9e

    # common to all schemas (could go in _JsonSchemaBase)
    # except we need the self-referrential type to be this class
    additional_items: bool | Draft04JsonSchema | None = Field(None)
    items: Draft04JsonSchema | list[Draft04JsonSchema] | None = Field(None)
    additional_properties: bool | Draft04JsonSchema | None = Field(None)
    definitions: dict[str, Draft04JsonSchema] | None = Field(None)
    properties: dict[str, Draft04JsonSchema] | None = Field(None)
    pattern_properties: dict[str, Draft04JsonSchema] | None = Field(None)
    all_of: list[Draft04JsonSchema] | None = Field(None)
    any_of: list[Draft04JsonSchema] | None = Field(None)
    one_of: list[Draft04JsonSchema] | None = Field(None)
    not_: Draft04JsonSchema | None = Field(None, alias="not")


class _Draft06JsonSchema(_JsonSchemaBase):
    id: str | None = Field(None, alias="$id")
    # ref: Optional[str] = Field(None, alias="$ref")
<<<<<<< HEAD
    examples: Optional[List[Any]] = Field(None)
    exclusive_maximum: Optional[float] = Field(None)
    exclusive_minimum: Optional[float] = Field(None)
    contains: Optional[Draft06JsonSchema] = Field(None)
    required: Optional[StringSet] = Field(None)  # type: ignore
    dependencies: Optional[  # type: ignore
        Dict[str, Union[Draft06JsonSchema, StringSet]]
    ] = Field(None)
    property_names: Optional[Draft06JsonSchema] = Field(None)
=======
    examples: list[Any] | None = Field(None)
    exclusive_maximum: float | None = Field(None)
    exclusive_minimum: float | None = Field(None)
    contains: Draft06JsonSchema | None = Field(None)
    required: StringArray | None = Field(None)  # type: ignore
    dependencies: dict[str, Draft06JsonSchema | StringArray] | None = Field(None)  # type: ignore
    property_names: Draft06JsonSchema | None = Field(None)
>>>>>>> f51c2b9e
    const: Any = Field(None)


class Draft06JsonSchema(_Draft06JsonSchema):
    """Model for Draft 6 JSON Schema."""

    schema_: str = Field("http://json-schema.org/draft-06/schema#", alias="$schema")

    # common to all schemas (could go in _JsonSchemaBase)
    # except we need the self-referrential type to be this class
    # and... technically, all subschemas may also be booleans as of Draft 6,
    # not just additional_properties and additional_items
    additional_items: bool | Draft06JsonSchema | None = Field(None)
    items: Draft06JsonSchema | list[Draft06JsonSchema] | None = Field(None)
    additional_properties: bool | Draft06JsonSchema | None = Field(None)
    # definitions: Optional[Dict[str, Draft06JsonSchema]] = Field(None)
    properties: dict[str, Draft06JsonSchema] | None = Field(None)
    pattern_properties: dict[str, Draft06JsonSchema] | None = Field(None)
    all_of: list[Draft06JsonSchema] | None = Field(None)
    any_of: list[Draft06JsonSchema] | None = Field(None)
    one_of: list[Draft06JsonSchema] | None = Field(None)
    not_: Draft06JsonSchema | None = Field(None, alias="not")


class Draft07JsonSchema(_Draft06JsonSchema):
    """Model for Draft 7 JSON Schema."""

    schema_: str = Field("http://json-schema.org/draft-07/schema#", alias="$schema")
    comment: str | None = Field(None, alias="$comment")
    read_only: bool = Field(False)
    write_only: bool = Field(False)
    content_media_type: str | None = Field(None)
    content_encoding: str | None = Field(None)
    if_: Draft07JsonSchema | None = Field(None, alias="if")
    then: Draft07JsonSchema | None = Field(None)
    else_: Draft07JsonSchema | None = Field(None, alias="else")

    # common to all schemas (could go in _JsonSchemaBase)
    # except we need the self-referrential type to be this class
    # and... technically, all subschemas may also be booleans as of Draft 6,
    # not just additional_properties and additional_items
    additional_items: bool | Draft07JsonSchema | None = Field(None)
    items: Draft07JsonSchema | list[Draft07JsonSchema] | None = Field(None)
    additional_properties: bool | Draft07JsonSchema | None = Field(None)
    # definitions: Optional[Dict[str, Draft07JsonSchema]] = Field(None)
    properties: dict[str, Draft07JsonSchema] | None = Field(None)
    pattern_properties: dict[str, Draft07JsonSchema] | None = Field(None)
    all_of: list[Draft07JsonSchema] | None = Field(None)
    any_of: list[Draft07JsonSchema] | None = Field(None)
    one_of: list[Draft07JsonSchema] | None = Field(None)
    not_: Draft07JsonSchema | None = Field(None, alias="not")<|MERGE_RESOLUTION|>--- conflicted
+++ resolved
@@ -109,19 +109,11 @@
     max_items: int | None = Field(None, ge=0)
     min_items: int | None = Field(0, ge=0)
     unique_items: bool = Field(False)
-<<<<<<< HEAD
-    max_properties: Optional[int] = Field(None, ge=0)
-    min_properties: Optional[int] = Field(0, ge=0)
-    enum: Optional[conset(Any, min_length=1)] = Field(None)  # type: ignore
-    type: Union[JsonType, JsonTypeSet] = Field(None)  # type: ignore
-    format: Optional[str] = Field(None)
-=======
     max_properties: int | None = Field(None, ge=0)
     min_properties: int | None = Field(0, ge=0)
-    enum: conlist(Any, min_items=1, unique_items=True) | None = Field(None)  # type: ignore
-    type: JsonType | JsonTypeArray = Field(None)  # type: ignore
+    enum: conset(Any, min_length=1) | None = Field(None)  # type: ignore
+    type: JsonType | JsonTypeSet = Field(None)  # type: ignore
     format: str | None = Field(None)
->>>>>>> f51c2b9e
 
     _json_validator: builtins.type[Validator] = PrivateAttr()
 
@@ -136,13 +128,8 @@
 
     _coerce_type_name = validator("type", pre=True, allow_reuse=True)(_coerce_type_name)
 
-<<<<<<< HEAD
     @model_validator(mode="before")
-    def _validate_root(cls, values: Dict[str, Any]) -> Any:
-=======
-    @root_validator(pre=True)
     def _validate_root(cls, values: dict[str, Any]) -> Any:
->>>>>>> f51c2b9e
         if "type" not in values:
             if "properties" in values:
                 values["type"] = "object"
@@ -222,21 +209,11 @@
     """Model for Draft 4 JSON Schema."""
 
     schema_: str = Field("http://json-schema.org/draft-04/schema#", alias="$schema")
-<<<<<<< HEAD
-    id: Optional[str] = Field(None)
-    exclusive_maximum: Optional[bool] = Field(None)
-    exclusive_minimum: Optional[bool] = Field(None)
-    required: Optional[StringSetMin1] = Field(None)  # type: ignore
-    dependencies: Optional[  # type: ignore
-        Dict[str, Union[Draft04JsonSchema, StringSetMin1]]
-    ] = Field(None)
-=======
     id: str | None = Field(None)
     exclusive_maximum: bool | None = Field(None)
     exclusive_minimum: bool | None = Field(None)
-    required: StringArrayMin1 | None = Field(None)  # type: ignore
-    dependencies: dict[str, Draft04JsonSchema | StringArrayMin1] | None = Field(None)  # type: ignore
->>>>>>> f51c2b9e
+    required: StringSetMin1 | None = Field(None)  # type: ignore
+    dependencies: dict[str, Draft04JsonSchema | StringSetMin1] | None = Field(None)  # type: ignore
 
     # common to all schemas (could go in _JsonSchemaBase)
     # except we need the self-referrential type to be this class
@@ -255,25 +232,13 @@
 class _Draft06JsonSchema(_JsonSchemaBase):
     id: str | None = Field(None, alias="$id")
     # ref: Optional[str] = Field(None, alias="$ref")
-<<<<<<< HEAD
-    examples: Optional[List[Any]] = Field(None)
-    exclusive_maximum: Optional[float] = Field(None)
-    exclusive_minimum: Optional[float] = Field(None)
-    contains: Optional[Draft06JsonSchema] = Field(None)
-    required: Optional[StringSet] = Field(None)  # type: ignore
-    dependencies: Optional[  # type: ignore
-        Dict[str, Union[Draft06JsonSchema, StringSet]]
-    ] = Field(None)
-    property_names: Optional[Draft06JsonSchema] = Field(None)
-=======
     examples: list[Any] | None = Field(None)
     exclusive_maximum: float | None = Field(None)
     exclusive_minimum: float | None = Field(None)
     contains: Draft06JsonSchema | None = Field(None)
-    required: StringArray | None = Field(None)  # type: ignore
-    dependencies: dict[str, Draft06JsonSchema | StringArray] | None = Field(None)  # type: ignore
+    required: StringSet | None = Field(None)  # type: ignore
+    dependencies: dict[str, Draft06JsonSchema | StringSet] | None = Field(None)  # type: ignore
     property_names: Draft06JsonSchema | None = Field(None)
->>>>>>> f51c2b9e
     const: Any = Field(None)
 
 
