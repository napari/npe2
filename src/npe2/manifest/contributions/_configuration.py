from typing import Any, Literal

from npe2._pydantic_compat import BaseModel, Field, conset, model_validator, validator

from ._json_schema import (
    Draft07JsonSchema,
    JsonType,
    JsonTypeSet,
    ValidationError,
    _coerce_type_name,
)


class ConfigurationProperty(Draft07JsonSchema):
    """Configuration for a single property in the plugin settings.

    This is a super-set of the JSON Schema (draft 7) specification.
    https://json-schema.org/understanding-json-schema/reference/index.html
    """

<<<<<<< HEAD
    type: Union[JsonType, JsonTypeSet] = Field(
=======
    type: JsonType | JsonTypeArray = Field(
>>>>>>> f51c2b9e
        None,
        description="The type of this variable. Either JSON Schema type names ('array',"
        " 'boolean', 'object', ...) or python type names ('list', 'bool', 'dict', ...) "
        "may be used, but they will be coerced to JSON Schema types. Numbers, strings, "
        "and booleans will be editable in the UI, other types (lists, dicts) *may* be "
        "editable in the UI depending on their content, but maby will only be editable "
        "as text in the napari settings file. For boolean entries, the description "
        "(or markdownDescription) will be used as the label for the checkbox.",
    )
    _coerce_type_name = validator("type", pre=True, allow_reuse=True)(_coerce_type_name)

    default: Any = Field(None, description="The default value for this property.")

    description: str | None = Field(
        None,
        description="Your `description` appears after the title and before the input "
        "field, except for booleans, where the description is used as the label for "
        "the checkbox. See also `markdown_description`.",
    )
    description_format: Literal["markdown", "plain"] = Field(
        "markdown",
        description="By default (`markdown`) your `description`, will be parsed "
        "as CommonMark (with `markdown_it`) and rendered as rich text. To render as "
        "plain text, set this value to `plain`.",
    )

<<<<<<< HEAD
    enum: Optional[conset(Any, min_length=1)] = Field(  # type: ignore
=======
    enum: conlist(Any, min_items=1, unique_items=True) | None = Field(  # type: ignore
>>>>>>> f51c2b9e
        None,
        description="A list of valid options for this field. If you provide this field,"
        "the settings UI will render a dropdown menu.",
    )
    enum_descriptions: list[str] = Field(
        default_factory=list,
        description="If you provide a list of items under the `enum` field, you may "
        "provide `enum_descriptions` to add descriptive text for each enum.",
    )
    enum_descriptions_format: Literal["markdown", "plain"] = Field(
        "markdown",
        description="By default (`markdown`) your `enum_description`s, will be parsed "
        "as CommonMark (with `markdown_it`) and rendered as rich text. To render as "
        "plain text, set this value to `plain`.",
    )

    deprecation_message: str | None = Field(
        None,
        description="If you set deprecationMessage, the setting will get a warning "
        "underline with your specified message. It won't show up in the settings "
        "UI unless it is configured by the user.",
    )
    deprecation_message_format: Literal["markdown", "plain"] = Field(
        "markdown",
        description="By default (`markdown`) your `deprecation_message`, will be "
        "parsed as CommonMark (with `markdown_it`) and rendered as rich text. To "
        "render as plain text, set this value to `plain`.",
    )

    edit_presentation: Literal["singleline", "multiline"] = Field(
        "singleline",
        description="By default, string settings will be rendered with a single-line "
        "editor. To render with a multi-line editor, set this value to `multiline`.",
    )
    order: int | None = Field(
        None,
        description="When specified, gives the order of this setting relative to other "
        "settings within the same category. Settings with an order property will be "
        "placed before settings without this property set; and settings without `order`"
        " will be placed in alphabetical order.",
    )

    pattern_error_message: str | None = Field(
        None,
        description="When restricting string types to a given regular expression with "
        "the `pattern` field, this field may be used to provide a custom error when "
        "the pattern does not match.",
    )

    @model_validator(mode="before")
    def _validate_root(cls, values):
        values = super()._validate_root(values)

        # we don't allow $ref and/or $defs in the schema
        for ignored in {"$ref", "ref", "definition", "$def"}:
            if ignored in values:
                import warnings

                del values[ignored]
                warnings.warn(
                    f"ignoring {ignored} in configuration property. "
                    "Configuration schemas must be self-contained.",
                    stacklevel=2,
                )
        return values

    def validate_instance(self, instance: object) -> dict:
        """Validate an object (instance) against this schema."""
        try:
            return super().validate_instance(instance)
        except ValidationError as e:
            if e.validator == "pattern" and self.pattern_error_message:
                e.message = self.pattern_error_message
            raise e


class ConfigurationContribution(BaseModel):
    """A configuration contribution for a plugin.

    This enables plugins to provide a schema for their configurables.
    Configuration contributions are used to generate the settings UI.
    """

    title: str = Field(
        ...,
        description="The heading used for this configuration category. Words like "
        '"Plugin", "Configuration", and "Settings" are redundant and should not be'
        "used in your title.",
    )
    properties: dict[str, ConfigurationProperty] = Field(
        ...,
        description="Configuration properties. In the settings UI, your configuration "
        "key will be used to namespace and construct a title. Though a plugin can "
        "contain multiple categories of settings, each plugin setting must still have "
        "its own unique key. Capital letters in your key are used to indicate word "
        "breaks. For example, if your key is 'gitMagic.blame.dateFormat', the "
        "generated title for the setting will look like 'Blame: Date Format'",
    )
    # order: int  # vscode uses this to sort multiple configurations
    # ... I think we can just use the order in which they are declared<|MERGE_RESOLUTION|>--- conflicted
+++ resolved
@@ -18,11 +18,7 @@
     https://json-schema.org/understanding-json-schema/reference/index.html
     """
 
-<<<<<<< HEAD
-    type: Union[JsonType, JsonTypeSet] = Field(
-=======
-    type: JsonType | JsonTypeArray = Field(
->>>>>>> f51c2b9e
+    type: JsonType | JsonTypeSet = Field(
         None,
         description="The type of this variable. Either JSON Schema type names ('array',"
         " 'boolean', 'object', ...) or python type names ('list', 'bool', 'dict', ...) "
@@ -49,11 +45,7 @@
         "plain text, set this value to `plain`.",
     )
 
-<<<<<<< HEAD
-    enum: Optional[conset(Any, min_length=1)] = Field(  # type: ignore
-=======
-    enum: conlist(Any, min_items=1, unique_items=True) | None = Field(  # type: ignore
->>>>>>> f51c2b9e
+    enum: conset(Any, min_length=1) | None = Field(  # type: ignore
         None,
         description="A list of valid options for this field. If you provide this field,"
         "the settings UI will render a dropdown menu.",
