--- conflicted
+++ resolved
@@ -25,16 +25,10 @@
 packages = find:
 install_requires =
     PyYAML
-<<<<<<< HEAD
     appdirs
     intervaltree
     magicgui>=0.3.3
-    psygnal
-=======
-    magicgui>=0.3.3
-    napari-plugin-engine
     psygnal>=0.3.0
->>>>>>> 99e33cd8
     pydantic
     pytomlpp
     typer
